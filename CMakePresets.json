--- conflicted
+++ resolved
@@ -115,12 +115,6 @@
     {
       "name": "default-build",
       "configurePreset": "default",
-<<<<<<< HEAD
-      "description": "Build using default configuration Release"
-    },
-    {
-      "name": "test",
-=======
       "displayName": "Default Configuration",
       "description": "Build using default configuration"
     },
@@ -138,7 +132,6 @@
     },
     {
       "name": "test-build",
->>>>>>> 3ce57050
       "configurePreset": "test",
       "displayName": "Unit Tests",
       "description": "Build for running tests"
@@ -150,14 +143,8 @@
       "description": "Build with Python bindings enabled"
     }
   ],
-<<<<<<< HEAD
-  "testPresets": [
-    {
-      "name": "tests",
-=======
   "testPresets": [{
       "name": "default-tests",
->>>>>>> 3ce57050
       "description": "Run default tests",
       "configurePreset": "test",
       "execution": {
@@ -171,8 +158,6 @@
       "execution": {
         "stopOnFailure": true
       }
-<<<<<<< HEAD
-=======
     },
     {
       "name": "cuda-tests-debug",
@@ -181,7 +166,6 @@
       "execution": {
         "stopOnFailure": true
       }
->>>>>>> 3ce57050
     }
   ]
 }