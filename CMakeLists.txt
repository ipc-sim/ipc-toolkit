--- conflicted
+++ resolved
@@ -10,12 +10,7 @@
 add_definitions(-DPTHREAD_STACK_MIN=0)
 
 # Check required CMake version
-<<<<<<< HEAD
-set(REQUIRED_CMAKE_VERSION "3.24.0")
-
-=======
 set(REQUIRED_CMAKE_VERSION "3.18.0")
->>>>>>> e3707832
 if(IPC_TOOLKIT_TOPLEVEL_PROJECT)
   cmake_minimum_required(VERSION ${REQUIRED_CMAKE_VERSION})
 else()
@@ -32,13 +27,6 @@
   include(${CMAKE_CURRENT_SOURCE_DIR}/IPCToolkitOptions.cmake)
 endif()
 
-<<<<<<< HEAD
-# ###############################################################################
-project(IPCToolkit
-  DESCRIPTION "A set of reusable functions to integrate IPC into an existing simulation."
-  LANGUAGES CXX
-  VERSION "1.0.0")
-=======
 # Enable ccache if available
 find_program(CCACHE_PROGRAM ccache)
 if(CCACHE_PROGRAM)
@@ -75,24 +63,22 @@
         DESCRIPTION "A set of reusable functions to integrate IPC into an existing simulation."
         LANGUAGES CXX
         VERSION "1.3.0")
->>>>>>> e3707832
 
 option(IPC_TOOLKIT_BUILD_TESTS                "Build unit-tests"  ${IPC_TOOLKIT_TOPLEVEL_PROJECT})
 option(IPC_TOOLKIT_BUILD_PYTHON               "Build Python bindings"                         OFF)
 option(IPC_TOOLKIT_WITH_CUDA                  "Enable CUDA CCD"                               OFF)
 option(IPC_TOOLKIT_WITH_RATIONAL_INTERSECTION "Use rational edge-triangle intersection check" OFF)
-<<<<<<< HEAD
+option(IPC_TOOLKIT_WITH_ROBIN_MAP             "Use Tessil's robin-map rather than std maps"    ON)
+option(IPC_TOOLKIT_WITH_ABSEIL                "Use Abseil's hash functions"                    ON)
+option(IPC_TOOLKIT_WITH_FILIB                 "Use filib for interval arithmetic"              ON)
+
+# Temporary options
 option(IPC_TOOLKIT_WITH_BROADMARK             "Enable Broadmark"                              OFF)
 option(IPC_TOOLKIT_WITH_CGAL                  "Enable CGAL"                                   OFF)
-
 if(IPC_TOOLKIT_WITH_CGAL)
   set(LIBIGL_COPYLEFT_CGAL ON CACHE BOOL "Use CGAL")
   set(LIBIGL_DEFAULT_CGAL ON CACHE BOOL "Use CGAL")
 endif()
-=======
-option(IPC_TOOLKIT_WITH_ROBIN_MAP             "Use Tessil's robin-map rather than std maps"    ON)
-option(IPC_TOOLKIT_WITH_ABSEIL                "Use Abseil's hash functions"                    ON)
-option(IPC_TOOLKIT_WITH_FILIB                 "Use filib for interval arithmetic"              ON)
 
 # Advanced options
 option(IPC_TOOLKIT_WITH_INEXACT_CCD           "Use the original inexact CCD method of IPC"    OFF)
@@ -102,7 +88,6 @@
 mark_as_advanced(IPC_TOOLKIT_WITH_INEXACT_CCD)   # This is only for comparison purposes
 mark_as_advanced(IPC_TOOLKIT_WITH_SIMD)          # This does not work reliably
 mark_as_advanced(IPC_TOOLKIT_WITH_CODE_COVERAGE) # This is used in GitHub Actions
->>>>>>> e3707832
 
 # Set default minimum C++ standard
 if(IPC_TOOLKIT_TOPLEVEL_PROJECT)
@@ -126,18 +111,7 @@
 # Generate position-independent code by default
 set(CMAKE_POSITION_INDEPENDENT_CODE ON)
 
-<<<<<<< HEAD
-# ###############################################################################
-# CMake Policies
-# ###############################################################################
-if(CMAKE_VERSION VERSION_GREATER_EQUAL "3.24")
-  cmake_policy(SET CMP0135 NEW) # https://cmake.org/cmake/help/latest/policy/CMP0135.html
-endif()
-
-# ###############################################################################
-=======
-################################################################################
->>>>>>> e3707832
+# ###############################################################################
 # IPC Toolkit Library
 # ###############################################################################
 
@@ -246,28 +220,11 @@
 
 # # SIMD support
 if(IPC_TOOLKIT_WITH_SIMD)
-<<<<<<< HEAD
-  # Figure out SSE level support
-  message(STATUS "Seaching for SSE...")
-  find_package(SSE)
-
-  # Figure out AVX level support
-  message(STATUS "Searching for AVX...")
-  find_package(AVX)
-
-  # Figure out FMA level support
-  message(STATUS "Searching for FMA...")
-  find_package(FMA)
-
-  # Add SSE, AVX, and FMA flags to compiler flags
-  string(REPLACE " " ";" SIMD_FLAGS "${SSE_FLAGS} ${AVX_FLAGS} ${FMA_FLAGS}")
-=======
   # Figure out SIMD support
   message(STATUS "Testing SIMD capabilities...")
   find_package(SIMD)
   # Add SIMD flags to compiler flags
   message(STATUS "Using SIMD flags: ${SIMD_FLAGS}")
->>>>>>> e3707832
   target_compile_options(ipc_toolkit PRIVATE ${SIMD_FLAGS})
 else()
   message(STATUS "SIMD support disabled")
@@ -280,10 +237,6 @@
 # CUDA
 # ###############################################################################
 if(IPC_TOOLKIT_WITH_CUDA)
-<<<<<<< HEAD
-  include(cuda)
-  enable_cuda(ipc_toolkit)
-=======
   include(CheckLanguage)
   check_language(CUDA)
   if(CMAKE_CUDA_COMPILER)
@@ -308,7 +261,6 @@
     set(CMAKE_CUDA_ARCHITECTURES ${CUDA_ARCH_LIST})
   endif()
   set_target_properties(scalable_ccd PROPERTIES CUDA_ARCHITECTURES "${CMAKE_CUDA_ARCHITECTURES}")
->>>>>>> e3707832
 endif()
 
 # ###############################################################################
@@ -322,9 +274,6 @@
   add_subdirectory(tests)
 endif()
 
-<<<<<<< HEAD
-# ###############################################################################
-=======
 ################################################################################
 # Code Coverage
 ################################################################################
@@ -339,7 +288,6 @@
 endif()
 
 ################################################################################
->>>>>>> e3707832
 # Python bindings
 # ###############################################################################
 if(IPC_TOOLKIT_TOPLEVEL_PROJECT AND IPC_TOOLKIT_BUILD_PYTHON)
