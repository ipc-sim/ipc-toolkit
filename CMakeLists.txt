--- conflicted
+++ resolved
@@ -73,15 +73,11 @@
 option(IPC_TOOLKIT_WITH_INEXACT_CCD           "Use the original inexact CCD method of IPC"    OFF)
 option(IPC_TOOLKIT_WITH_SIMD                  "Enable SIMD"                                   OFF)
 option(IPC_TOOLKIT_WITH_CODE_COVERAGE         "Enable coverage reporting"                     OFF)
-<<<<<<< HEAD
 option(IPC_TOOLKIT_WITH_AUTODIFF              "Enable AutoDiff for computing derivatives"     OFF)
-mark_as_advanced(IPC_TOOLKIT_WITH_CODE_COVERAGE)
-=======
 
 mark_as_advanced(IPC_TOOLKIT_WITH_INEXACT_CCD)   # This is only for comparison purposes
 mark_as_advanced(IPC_TOOLKIT_WITH_SIMD)          # This does not work reliably
 mark_as_advanced(IPC_TOOLKIT_WITH_CODE_COVERAGE) # This is used in GitHub Actions
->>>>>>> 617b80e9
 
 # Set default minimum C++ standard
 if(IPC_TOOLKIT_TOPLEVEL_PROJECT)
