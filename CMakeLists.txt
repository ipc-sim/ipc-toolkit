# Detects whether this is a top-level project
get_directory_property(HAS_PARENT PARENT_DIRECTORY)
if(HAS_PARENT)
  set(IPC_TOOLKIT_TOPLEVEL_PROJECT OFF)
else()
  set(IPC_TOOLKIT_TOPLEVEL_PROJECT ON)
endif()

# Check required CMake version
set(REQUIRED_CMAKE_VERSION "3.18.0")
if(IPC_TOOLKIT_TOPLEVEL_PROJECT)
  cmake_minimum_required(VERSION ${REQUIRED_CMAKE_VERSION})
else()
  # Don't use cmake_minimum_required here to avoid implicitly overriding parent policies
  if(${CMAKE_VERSION} VERSION_LESS ${REQUIRED_CMAKE_VERSION})
    message(FATAL_ERROR "CMake required version to build IPC Toolkit is ${REQUIRED_CMAKE_VERSION}")
  endif()
endif()

# Include user-provided default options if available. We do that before the main
# `project()` so that we can define the C/C++ compilers from the option file.
if(EXISTS ${CMAKE_CURRENT_SOURCE_DIR}/IPCToolkitOptions.cmake)
  message(STATUS "Using local options file: ${CMAKE_CURRENT_SOURCE_DIR}/IPCToolkitOptions.cmake")
  include(${CMAKE_CURRENT_SOURCE_DIR}/IPCToolkitOptions.cmake)
endif()

# Enable ccache if available
find_program(CCACHE_PROGRAM ccache)
if(CCACHE_PROGRAM)
  option(IPC_TOOLKIT_WITH_CCACHE "Enable ccache when building IPC Toolkit" ${IPC_TOOLKIT_TOPLEVEL_PROJECT})
else()
  option(IPC_TOOLKIT_WITH_CCACHE "Enable ccache when building IPC Toolkit" OFF)
endif()
if(IPC_TOOLKIT_WITH_CCACHE AND CCACHE_PROGRAM)
  message(STATUS "Enabling Ccache support (${CCACHE_PROGRAM})")
  set(ccacheEnv
    CCACHE_BASEDIR=${CMAKE_BINARY_DIR}
    CCACHE_SLOPPINESS=clang_index_store,include_file_ctime,include_file_mtime,locale,pch_defines,time_macros
  )
  foreach(lang IN ITEMS C CXX)
    set(CMAKE_${lang}_COMPILER_LAUNCHER
      ${CMAKE_COMMAND} -E env ${ccacheEnv} ${CCACHE_PROGRAM}
    )
  endforeach()
endif()

set_property(GLOBAL PROPERTY USE_FOLDERS ON)

################################################################################
# CMake Policies
################################################################################

cmake_policy(SET CMP0054 NEW) # Only interpret if() arguments as variables or keywords when unquoted.
cmake_policy(SET CMP0076 NEW) # target_sources() command converts relative paths to absolute.
if(CMAKE_VERSION VERSION_GREATER_EQUAL "3.24")
  cmake_policy(SET CMP0135 NEW) # Set the timestamps of all extracted contents to the time of the extraction.
endif()
cmake_policy(SET CMP0114 NEW) # Support the Xcode "new build system"

################################################################################

project(IPCToolkit
        DESCRIPTION "A set of reusable functions to integrate IPC into an existing simulation."
        LANGUAGES CXX
        VERSION "1.4.0")

include(CheckLanguage)
check_language(CUDA)

if(IPC_TOOLKIT_TOPLEVEL_PROJECT)
  option(IPC_TOOLKIT_BUILD_TESTS  "Build unit-tests"       ON)
  option(IPC_TOOLKIT_BUILD_PYTHON "Build Python bindings" OFF)
else()
  # If this is not the top-level project, we don't want to build tests or Python
  # bindings. This is useful for projects that use IPC Toolkit as a submodule.
  set(IPC_TOOLKIT_BUILD_TESTS  OFF CACHE BOOL "Build unit-tests"      FORCE)
  set(IPC_TOOLKIT_BUILD_PYTHON OFF CACHE BOOL "Build Python bindings" FORCE)
endif()

if(CMAKE_CUDA_COMPILER)
  option(IPC_TOOLKIT_WITH_CUDA "Enable CUDA CCD" ON)
else()
  option(IPC_TOOLKIT_WITH_CUDA "Enable CUDA CCD" OFF)
endif()
option(IPC_TOOLKIT_WITH_RATIONAL_INTERSECTION "Use rational edge-triangle intersection check" OFF)
option(IPC_TOOLKIT_WITH_ROBIN_MAP             "Use Tessil's robin-map rather than std maps"    ON)
option(IPC_TOOLKIT_WITH_ABSEIL                "Use Abseil's hash functions"                    ON)
option(IPC_TOOLKIT_WITH_FILIB                 "Use filib for interval arithmetic"              ON)
option(IPC_TOOLKIT_WITH_INEXACT_CCD           "Use the original inexact CCD method of IPC"    OFF)

# Advanced options
option(IPC_TOOLKIT_WITH_SIMD                  "Enable SIMD"                                   OFF)
option(IPC_TOOLKIT_WITH_CODE_COVERAGE         "Enable coverage reporting"                     OFF)

mark_as_advanced(IPC_TOOLKIT_WITH_SIMD)          # This does not work reliably
mark_as_advanced(IPC_TOOLKIT_WITH_CODE_COVERAGE) # This is used in GitHub Actions

# Set default minimum C++ standard
if(IPC_TOOLKIT_TOPLEVEL_PROJECT)
  set(CMAKE_CXX_STANDARD 17)
  set(CMAKE_CXX_STANDARD_REQUIRED ON)
  set(CMAKE_CXX_EXTENSIONS OFF)
endif()

### Configuration
set(IPC_TOOLKIT_SOURCE_DIR "${PROJECT_SOURCE_DIR}/src/ipc")
set(IPC_TOOLKIT_INCLUDE_DIR "${PROJECT_SOURCE_DIR}/src")

list(APPEND CMAKE_MODULE_PATH "${PROJECT_SOURCE_DIR}/cmake/ipc_toolkit/")
list(APPEND CMAKE_MODULE_PATH "${PROJECT_SOURCE_DIR}/cmake/recipes/")
list(APPEND CMAKE_MODULE_PATH "${PROJECT_SOURCE_DIR}/cmake/find/")

# General CMake utils
include(ipc_toolkit_cpm_cache)
include(ipc_toolkit_use_colors)

# Generate position-independent code by default
set(CMAKE_POSITION_INDEPENDENT_CODE ON)

################################################################################
# IPC Toolkit Library
################################################################################

# Add an empty library and fill in the list of sources in `src/ipc/CMakeLists.txt`.
add_library(ipc_toolkit)
add_library(ipc::toolkit ALIAS ipc_toolkit)

# Fill in configuration options
configure_file(
  "${IPC_TOOLKIT_SOURCE_DIR}/config.hpp.in"
  "${PROJECT_BINARY_DIR}/include/ipc/config.hpp")

# Add source and header files to ipc_toolkit
add_subdirectory("${IPC_TOOLKIT_SOURCE_DIR}")

# Public include directory for IPC Toolkit
target_include_directories(ipc_toolkit PUBLIC
  "${IPC_TOOLKIT_INCLUDE_DIR}"    # public headers
  "${PROJECT_BINARY_DIR}/include" # generated config.hpp
)

# Folder name for IDE
set_target_properties(ipc_toolkit PROPERTIES FOLDER "SRC")
get_target_property(IPC_TOOLKIT_SOURCES ipc_toolkit SOURCES)
source_group(TREE "${PROJECT_SOURCE_DIR}" FILES ${IPC_TOOLKIT_SOURCES})

################################################################################
# Dependencies
################################################################################

# Eigen
include(eigen)
target_link_libraries(ipc_toolkit PUBLIC Eigen3::Eigen)

# libigl
include(libigl)
target_link_libraries(ipc_toolkit PUBLIC igl::core igl::predicates)

# TBB
include(onetbb)
target_link_libraries(ipc_toolkit PUBLIC TBB::tbb)

# Provably conservative CCD of [Wang and Ferguson et al. 2021]
include(tight_inclusion)
target_link_libraries(ipc_toolkit PUBLIC tight_inclusion::tight_inclusion)

# Scalable CCD (STQ broad phase and GPU Tight Inclusion)
include(scalable_ccd)
target_link_libraries(ipc_toolkit PUBLIC scalable_ccd::scalable_ccd)

# CCD
if(IPC_TOOLKIT_WITH_INEXACT_CCD)
  # Etienne Vouga's CTCD Library for the floating point root finding algorithm
  include(evouga_ccd)
  target_link_libraries(ipc_toolkit PUBLIC evouga::ccd)
endif()

# SimpleBVH
include(simple_bvh)
target_link_libraries(ipc_toolkit PUBLIC simple_bvh::simple_bvh)

# Logger
include(spdlog)
target_link_libraries(ipc_toolkit PUBLIC spdlog::spdlog)

# rational-cpp (requires GMP)
if(IPC_TOOLKIT_WITH_RATIONAL_INTERSECTION)
  include(rational_cpp)
  target_link_libraries(ipc_toolkit PUBLIC rational::rational)
endif()

# Faster unordered map
if(IPC_TOOLKIT_WITH_ROBIN_MAP)
  include(robin_map)
  target_link_libraries(ipc_toolkit PUBLIC tsl::robin_map)
endif()

# Hashes
if(IPC_TOOLKIT_WITH_ABSEIL)
  include(abseil)
  target_link_libraries(ipc_toolkit PUBLIC absl::hash)
endif()

# Intervals
if(IPC_TOOLKIT_WITH_FILIB)
  include(filib)
  target_link_libraries(ipc_toolkit PUBLIC filib::filib)
endif()

# Extra warnings (link last for highest priority)
include(ipc_toolkit_warnings)
target_link_libraries(ipc_toolkit PRIVATE ipc::toolkit::warnings)

################################################################################
# Compiler options
################################################################################

## SIMD support
if(IPC_TOOLKIT_WITH_SIMD)
  # Figure out SIMD support
  message(STATUS "Testing SIMD capabilities...")
  find_package(SIMD)
  # Add SIMD flags to compiler flags
  message(STATUS "Using SIMD flags: ${SIMD_FLAGS}")
  target_compile_options(ipc_toolkit PRIVATE ${SIMD_FLAGS})
else()
  message(STATUS "SIMD support disabled")
endif()

# For MSVC, do not use the min and max macros.
if(MSVC)
  target_compile_definitions(ipc_toolkit PRIVATE NOMINMAX)
endif()

# Use C++17
target_compile_features(ipc_toolkit PUBLIC cxx_std_17)

################################################################################
# CUDA
################################################################################

if(IPC_TOOLKIT_WITH_CUDA)
  if(NOT CMAKE_CUDA_COMPILER)
    message(FATAL_ERROR "CUDA support requested but no CUDA compiler found!")
  endif()

  # Enable CUDA support
  enable_language(CUDA)

  # We need to explicitly state that we need all CUDA files in the particle
  # library to be built with -dc as the member functions could be called by
  # other libraries and executables.
  set_target_properties(ipc_toolkit PROPERTIES CUDA_SEPARABLE_COMPILATION ON)

  # Use the same CUDA architectures Scalable CCD
  get_target_property(CMAKE_CUDA_ARCHITECTURES scalable_ccd CUDA_ARCHITECTURES)
  set_target_properties(ipc_toolkit PROPERTIES CUDA_ARCHITECTURES "${CMAKE_CUDA_ARCHITECTURES}")
endif()

################################################################################
# Tests
################################################################################

# Enable unit testing at the root level
if(IPC_TOOLKIT_BUILD_TESTS)
  include(CTest)
  enable_testing()
  add_subdirectory(tests)
endif()

################################################################################
# Code Coverage
################################################################################

if(IPC_TOOLKIT_WITH_CODE_COVERAGE AND CMAKE_CXX_COMPILER_ID MATCHES "GNU|Clang")
  # Add required flags (GCC & LLVM/Clang)
  target_compile_options(ipc_toolkit PRIVATE
    -g         # generate debug info
    --coverage # sets all required flags
    -fprofile-update=atomic
  )
  target_link_options(ipc_toolkit PUBLIC
    --coverage
    -fprofile-update=atomic
  )
endif()

################################################################################
# Python bindings
################################################################################

if(IPC_TOOLKIT_BUILD_PYTHON)
  add_subdirectory(python)
endif()

################################################################################
<<<<<<< HEAD
# Patch predicates library
################################################################################

CPMAddPackage(
  NAME predicates
  GITHUB_REPOSITORY libigl/libigl-predicates
  GIT_TAG 0d88c49
  DOWNLOAD_ONLY ON
  PATCH_COMMAND ${CMAKE_COMMAND} -E copy 
                 ${CMAKE_CURRENT_SOURCE_DIR}/cmake/ipc_toolkit/patch/predicates.patch
                 ${CMAKE_CURRENT_BINARY_DIR}/_deps/predicates-src/ &&
                 cd ${CMAKE_CURRENT_BINARY_DIR}/_deps/predicates-src/ &&
                 git apply predicates.patch || true
)
=======
# Xcode
################################################################################

if (CMAKE_GENERATOR STREQUAL "Xcode")
  set(CMAKE_XCODE_SCHEME_LAUNCH_CONFIGURATION "${CMAKE_BUILD_TYPE}")
  set_target_properties(ipc_toolkit PROPERTIES XCODE_GENERATE_SCHEME ON)
  if(IPC_TOOLKIT_BUILD_TESTS)
    set_target_properties(ipc_toolkit_tests PROPERTIES XCODE_GENERATE_SCHEME ON)
  endif()
  if(IPC_TOOLKIT_BUILD_PYTHON)
    set_target_properties(ipctk PROPERTIES XCODE_GENERATE_SCHEME ON)
  endif()
endif()
>>>>>>> 3ce57050
<|MERGE_RESOLUTION|>--- conflicted
+++ resolved
@@ -294,22 +294,6 @@
 endif()
 
 ################################################################################
-<<<<<<< HEAD
-# Patch predicates library
-################################################################################
-
-CPMAddPackage(
-  NAME predicates
-  GITHUB_REPOSITORY libigl/libigl-predicates
-  GIT_TAG 0d88c49
-  DOWNLOAD_ONLY ON
-  PATCH_COMMAND ${CMAKE_COMMAND} -E copy 
-                 ${CMAKE_CURRENT_SOURCE_DIR}/cmake/ipc_toolkit/patch/predicates.patch
-                 ${CMAKE_CURRENT_BINARY_DIR}/_deps/predicates-src/ &&
-                 cd ${CMAKE_CURRENT_BINARY_DIR}/_deps/predicates-src/ &&
-                 git apply predicates.patch || true
-)
-=======
 # Xcode
 ################################################################################
 
@@ -322,5 +306,4 @@
   if(IPC_TOOLKIT_BUILD_PYTHON)
     set_target_properties(ipctk PROPERTIES XCODE_GENERATE_SCHEME ON)
   endif()
-endif()
->>>>>>> 3ce57050
+endif()