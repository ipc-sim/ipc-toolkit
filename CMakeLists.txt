# Detects whether this is a top-level project
get_directory_property(HAS_PARENT PARENT_DIRECTORY)
if(HAS_PARENT)
  set(IPC_TOOLKIT_TOPLEVEL_PROJECT OFF)
else()
  set(IPC_TOOLKIT_TOPLEVEL_PROJECT ON)
endif()

# Check required CMake version
set(REQUIRED_CMAKE_VERSION "3.18.0")
if(IPC_TOOLKIT_TOPLEVEL_PROJECT)
  cmake_minimum_required(VERSION ${REQUIRED_CMAKE_VERSION})
else()
  # Don't use cmake_minimum_required here to avoid implicitly overriding parent policies
  if(${CMAKE_VERSION} VERSION_LESS ${REQUIRED_CMAKE_VERSION})
    message(FATAL_ERROR "CMake required version to build IPC Toolkit is ${REQUIRED_CMAKE_VERSION}")
  endif()
endif()

# Include user-provided default options if available. We do that before the main
# `project()` so that we can define the C/C++ compilers from the option file.
if(EXISTS ${CMAKE_CURRENT_SOURCE_DIR}/IPCToolkitOptions.cmake)
  message(STATUS "Using local options file: ${CMAKE_CURRENT_SOURCE_DIR}/IPCToolkitOptions.cmake")
  include(${CMAKE_CURRENT_SOURCE_DIR}/IPCToolkitOptions.cmake)
endif()

# Enable ccache if available
find_program(CCACHE_PROGRAM ccache)
if(CCACHE_PROGRAM)
  option(IPC_TOOLKIT_WITH_CCACHE "Enable ccache when building IPC Toolkit" ${IPC_TOOLKIT_TOPLEVEL_PROJECT})
else()
  option(IPC_TOOLKIT_WITH_CCACHE "Enable ccache when building IPC Toolkit" OFF)
endif()
if(IPC_TOOLKIT_WITH_CCACHE AND CCACHE_PROGRAM)
  message(STATUS "Enabling Ccache support (${CCACHE_PROGRAM})")
  set(ccacheEnv
    CCACHE_BASEDIR=${CMAKE_BINARY_DIR}
    CCACHE_SLOPPINESS=clang_index_store,include_file_ctime,include_file_mtime,locale,pch_defines,time_macros
  )
  foreach(lang IN ITEMS C CXX)
    set(CMAKE_${lang}_COMPILER_LAUNCHER
      ${CMAKE_COMMAND} -E env ${ccacheEnv} ${CCACHE_PROGRAM}
    )
  endforeach()
endif()

set_property(GLOBAL PROPERTY USE_FOLDERS ON)

################################################################################
# CMake Policies
################################################################################

cmake_policy(SET CMP0054 NEW) # Only interpret if() arguments as variables or keywords when unquoted.
cmake_policy(SET CMP0076 NEW) # target_sources() command converts relative paths to absolute.
if(CMAKE_VERSION VERSION_GREATER_EQUAL "3.24")
  cmake_policy(SET CMP0135 NEW) # Set the timestamps of all extracted contents to the time of the extraction.
endif()
cmake_policy(SET CMP0114 NEW) # Support the Xcode "new build system"

################################################################################

project(IPCToolkit
        DESCRIPTION "A set of reusable functions to integrate IPC into an existing simulation."
<<<<<<< HEAD
        LANGUAGES CXX C
        VERSION "1.4.0")
=======
        LANGUAGES CXX
        VERSION "1.5.0")
>>>>>>> 764f6d05

include(CheckLanguage)
check_language(CUDA)

if(IPC_TOOLKIT_TOPLEVEL_PROJECT)
  option(IPC_TOOLKIT_BUILD_TESTS  "Build unit-tests"       ON)
  option(IPC_TOOLKIT_BUILD_PYTHON "Build Python bindings" OFF)
else()
  # If this is not the top-level project, we don't want to build tests or Python
  # bindings. This is useful for projects that use IPC Toolkit as a submodule.
  set(IPC_TOOLKIT_BUILD_TESTS  OFF CACHE BOOL "Build unit-tests"      FORCE)
  set(IPC_TOOLKIT_BUILD_PYTHON OFF CACHE BOOL "Build Python bindings" FORCE)
endif()

set(IPC_TOOLKIT_TESTS_GCP_DATA_DIR "${PROJECT_SOURCE_DIR}/tests/gcp-data/" CACHE PATH "")

if(CMAKE_CUDA_COMPILER)
  option(IPC_TOOLKIT_WITH_CUDA "Enable CUDA CCD" ON)
else()
  option(IPC_TOOLKIT_WITH_CUDA "Enable CUDA CCD" OFF)
endif()
option(IPC_TOOLKIT_WITH_RATIONAL_INTERSECTION "Use rational edge-triangle intersection check" OFF)
option(IPC_TOOLKIT_WITH_ROBIN_MAP             "Use Tessil's robin-map rather than std maps"    ON)
option(IPC_TOOLKIT_WITH_ABSEIL                "Use Abseil's hash functions"                    ON)
option(IPC_TOOLKIT_WITH_FILIB                 "Use filib for interval arithmetic"              ON)
option(IPC_TOOLKIT_WITH_INEXACT_CCD           "Use the original inexact CCD method of IPC"    OFF)

# Advanced options
option(IPC_TOOLKIT_WITH_SIMD                  "Enable SIMD"                                   OFF)
option(IPC_TOOLKIT_WITH_CODE_COVERAGE         "Enable coverage reporting"                     OFF)
option(IPC_TOOLKIT_WITH_AUTODIFF              "Enable AutoDiff for computing derivatives"     OFF)

mark_as_advanced(IPC_TOOLKIT_WITH_SIMD)          # This does not work reliably
mark_as_advanced(IPC_TOOLKIT_WITH_CODE_COVERAGE) # This is used in GitHub Actions

# Set default minimum C++ standard
if(IPC_TOOLKIT_TOPLEVEL_PROJECT)
  set(CMAKE_CXX_STANDARD 17)
  set(CMAKE_CXX_STANDARD_REQUIRED ON)
  set(CMAKE_CXX_EXTENSIONS OFF)
endif()

### Configuration
set(IPC_TOOLKIT_SOURCE_DIR "${PROJECT_SOURCE_DIR}/src/ipc")
set(IPC_TOOLKIT_INCLUDE_DIR "${PROJECT_SOURCE_DIR}/src")

list(APPEND CMAKE_MODULE_PATH "${PROJECT_SOURCE_DIR}/cmake/ipc_toolkit/")
list(APPEND CMAKE_MODULE_PATH "${PROJECT_SOURCE_DIR}/cmake/recipes/")
list(APPEND CMAKE_MODULE_PATH "${PROJECT_SOURCE_DIR}/cmake/find/")

# General CMake utils
include(ipc_toolkit_cpm_cache)
include(ipc_toolkit_use_colors)

# Generate position-independent code by default
set(CMAKE_POSITION_INDEPENDENT_CODE ON)

################################################################################
# IPC Toolkit Library
################################################################################

# Add an empty library and fill in the list of sources in `src/ipc/CMakeLists.txt`.
add_library(ipc_toolkit)
add_library(ipc::toolkit ALIAS ipc_toolkit)

# Fill in configuration options
configure_file(
  "${IPC_TOOLKIT_SOURCE_DIR}/config.hpp.in"
  "${PROJECT_BINARY_DIR}/include/ipc/config.hpp")

# Add source and header files to ipc_toolkit
add_subdirectory("${IPC_TOOLKIT_SOURCE_DIR}")

# Public include directory for IPC Toolkit
target_include_directories(ipc_toolkit PUBLIC
  "${IPC_TOOLKIT_INCLUDE_DIR}"    # public headers
  "${PROJECT_BINARY_DIR}/include" # generated config.hpp
)

# Folder name for IDE
set_target_properties(ipc_toolkit PROPERTIES FOLDER "SRC")
get_target_property(IPC_TOOLKIT_SOURCES ipc_toolkit SOURCES)
source_group(TREE "${PROJECT_SOURCE_DIR}" FILES ${IPC_TOOLKIT_SOURCES})

################################################################################
# Dependencies
################################################################################

# Eigen
include(eigen)
target_link_libraries(ipc_toolkit PUBLIC Eigen3::Eigen)

# libigl
include(libigl)
target_link_libraries(ipc_toolkit PRIVATE igl::core igl::predicates)

# TBB
include(onetbb)
target_link_libraries(ipc_toolkit PRIVATE TBB::tbb)

# Provably conservative CCD of [Wang and Ferguson et al. 2021]
include(tight_inclusion)
target_link_libraries(ipc_toolkit PRIVATE tight_inclusion::tight_inclusion)

# Scalable CCD (STQ broad phase and GPU Tight Inclusion)
include(scalable_ccd)
target_link_libraries(ipc_toolkit PRIVATE scalable_ccd::scalable_ccd)

# SimpleBVH
include(simple_bvh)
target_link_libraries(ipc_toolkit PRIVATE simple_bvh::simple_bvh)

# Logger
include(spdlog)
target_link_libraries(ipc_toolkit PUBLIC spdlog::spdlog)

# CCD
if(IPC_TOOLKIT_WITH_INEXACT_CCD)
  # Etienne Vouga's CTCD Library for the floating point root finding algorithm
  include(evouga_ccd)
  target_link_libraries(ipc_toolkit PRIVATE evouga::ccd)
endif()

# rational-cpp (requires GMP)
if(IPC_TOOLKIT_WITH_RATIONAL_INTERSECTION)
  include(rational_cpp)
  target_link_libraries(ipc_toolkit PRIVATE rational::rational)
endif()

# Faster unordered map
if(IPC_TOOLKIT_WITH_ROBIN_MAP)
  include(robin_map)
  target_link_libraries(ipc_toolkit PUBLIC tsl::robin_map)
endif()

# Hashes
if(IPC_TOOLKIT_WITH_ABSEIL)
  include(abseil)
  target_link_libraries(ipc_toolkit PUBLIC absl::hash)
endif()

# Intervals
if(IPC_TOOLKIT_WITH_FILIB)
  include(filib)
  target_link_libraries(ipc_toolkit PUBLIC filib::filib)
endif()

# Extra warnings (link last for highest priority)
include(ipc_toolkit_warnings)
target_link_libraries(ipc_toolkit PRIVATE ipc::toolkit::warnings)

################################################################################
# Compiler options
################################################################################

## SIMD support
if(IPC_TOOLKIT_WITH_SIMD)
  # Figure out SIMD support
  message(STATUS "Testing SIMD capabilities...")
  find_package(SIMD)
  # Add SIMD flags to compiler flags
  message(STATUS "Using SIMD flags: ${SIMD_FLAGS}")
  target_compile_options(ipc_toolkit PRIVATE ${SIMD_FLAGS})
else()
  message(STATUS "SIMD support disabled")
endif()

# For MSVC, do not use the min and max macros.
if(MSVC)
  target_compile_definitions(ipc_toolkit PRIVATE NOMINMAX)
endif()

# Use C++17
target_compile_features(ipc_toolkit PUBLIC cxx_std_17)

if(IPC_TOOLKIT_WITH_AUTODIFF)
  target_compile_definitions(ipc_toolkit PUBLIC DERIVATIVES_WITH_AUTODIFF)
endif()
target_compile_definitions(ipc_toolkit PUBLIC IPC_TOOLKIT_WITH_TBB)

################################################################################
# CUDA
################################################################################

if(IPC_TOOLKIT_WITH_CUDA)
  if(NOT CMAKE_CUDA_COMPILER)
    message(FATAL_ERROR "CUDA support requested but no CUDA compiler found!")
  endif()

  # Enable CUDA support
  enable_language(CUDA)

  # We need to explicitly state that we need all CUDA files in the particle
  # library to be built with -dc as the member functions could be called by
  # other libraries and executables.
  set_target_properties(ipc_toolkit PROPERTIES CUDA_SEPARABLE_COMPILATION ON)

  # Use the same CUDA architectures Scalable CCD
  get_target_property(CMAKE_CUDA_ARCHITECTURES scalable_ccd CUDA_ARCHITECTURES)
  set_target_properties(ipc_toolkit PROPERTIES CUDA_ARCHITECTURES "${CMAKE_CUDA_ARCHITECTURES}")
endif()

################################################################################
# Tests
################################################################################

# Enable unit testing at the root level
if(IPC_TOOLKIT_BUILD_TESTS)
  include(CTest)
  enable_testing()
  add_subdirectory(tests)
endif()

################################################################################
# Code Coverage
################################################################################

if(IPC_TOOLKIT_WITH_CODE_COVERAGE AND CMAKE_CXX_COMPILER_ID MATCHES "GNU|Clang")
  # Add required flags (GCC & LLVM/Clang)
  target_compile_options(ipc_toolkit PRIVATE
    -g         # generate debug info
    --coverage # sets all required flags
    -fprofile-update=atomic
  )
  target_link_options(ipc_toolkit PUBLIC
    --coverage
    -fprofile-update=atomic
  )
endif()

################################################################################
# Python bindings
################################################################################

if(IPC_TOOLKIT_BUILD_PYTHON)
  add_subdirectory(python)
endif()

################################################################################
# Xcode
################################################################################

if (CMAKE_GENERATOR STREQUAL "Xcode")
  set(CMAKE_XCODE_SCHEME_LAUNCH_CONFIGURATION "${CMAKE_BUILD_TYPE}")
  set_target_properties(ipc_toolkit PROPERTIES XCODE_GENERATE_SCHEME ON)
  if(IPC_TOOLKIT_BUILD_TESTS)
    set_target_properties(ipc_toolkit_tests PROPERTIES XCODE_GENERATE_SCHEME ON)
  endif()
  if(IPC_TOOLKIT_BUILD_PYTHON)
    set_target_properties(ipctk PROPERTIES XCODE_GENERATE_SCHEME ON)
  endif()
endif()<|MERGE_RESOLUTION|>--- conflicted
+++ resolved
@@ -61,13 +61,8 @@
 
 project(IPCToolkit
         DESCRIPTION "A set of reusable functions to integrate IPC into an existing simulation."
-<<<<<<< HEAD
-        LANGUAGES CXX C
-        VERSION "1.4.0")
-=======
         LANGUAGES CXX
         VERSION "1.5.0")
->>>>>>> 764f6d05
 
 include(CheckLanguage)
 check_language(CUDA)
