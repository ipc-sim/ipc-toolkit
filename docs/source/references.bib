--- conflicted
+++ resolved
@@ -108,7 +108,6 @@
   pages   = {1--18},
   note    = {\url{https://dl.acm.org/doi/10.1145/3643028}}
 }
-<<<<<<< HEAD
 @article{Chen2025Offset,
   title   = {Offset {Geometric} {Contact}},
   author  = {Chen, Anka He and Hsu, Jerry and Liu, Ziheng and Macklin, Miles and Yang, Yin and Yuksel, Cem},
@@ -118,24 +117,14 @@
   volume  = 44,
   number  = 4,
   note    = {\url{https://ankachan.github.io/Projects/OGC/index.html}}
-=======
+}
 @article{Huang2025GCP,
-author = {Huang, Zizhou and Paik, Maxwell and Ferguson, Zachary and Panozzo, Daniele and Zorin, Denis},
-title = {Geometric Contact Potential},
-year = {2025},
-issue_date = {August 2025},
-publisher = {Association for Computing Machinery},
-address = {New York, NY, USA},
-volume = {44},
-number = {4},
-issn = {0730-0301},
-url = {https://doi.org/10.1145/3731142},
-doi = {10.1145/3731142},
-abstract = {Barrier potentials gained popularity as a means for robust contact handling in physical modeling and for modeling self-avoiding shapes. The key to the success of these approaches is adherence to geometric constraints, i.e., avoiding intersections, which are the cause of most robustness problems in complex deformation simulation with contact. However, existing barrier-potential methods may lead to spurious forces and imperfect satisfaction of the geometric constraints. They may have strong resolution dependence, requiring careful adaptation of the potential parameters to the object discretizations.We present a systematic derivation of a continuum potential defined for smooth and piecewise smooth surfaces, starting from identifying a set of natural requirements for contact potentials, including the barrier property, locality, differentiable dependence on shape, and absence of forces in rest configurations. Our potential is formulated independently of surface discretization and addresses the shortcomings of existing potential-based methods while retaining their advantages.We present a discretization of our potential that is a drop-in replacement for the potential used in the incremental potential contact formulation [Li et al. 2020], and compare its behavior to other potential formulations, demonstrating that it has the expected behavior. The presented formulation connects existing barrier approaches, as all recent existing methods can be viewed as a variation of the presented potential, and lays a foundation for developing alternative (e.g., higher-order) versions.},
-journal = {ACM Trans. Graph.},
-month = jul,
-articleno = {158},
-numpages = {24},
-keywords = {finite element method, elastodynamics, contact dynamics}
->>>>>>> 112712cc
+  title   = {Geometric Contact Potential},
+  author  = {Huang, Zizhou and Paik, Maxwell and Ferguson, Zachary and Panozzo, Daniele and Zorin, Denis},
+  year    = 2025,
+  month   = aug,
+  journal = {ACM Transactions on Graphics},
+  volume  = 44,
+  number  = 4,
+  note    = {\url{https://doi.org/10.1145/3731142}}
 }