@article{Li2020IPC,
	title        = {Incremental Potential Contact: Intersection- and Inversion-free Large Deformation Dynamics},
	author       = {Minchen Li and Zachary Ferguson and Teseo Schneider and Timothy Langlois and Denis Zorin and Daniele Panozzo and Chenfanfu Jiang and Danny M. Kaufman},
	year         = 2020,
	journal      = {{ACM} Transactions on Graphics ({SIGGRAPH})},
	volume       = 39,
	number       = 4,
	articleno    = 49,
	note         = {\url{https://ipc-sim.github.io}}
}
@article{Li2021CIPC,
	title        = {Codimensional Incremental Potential Contact},
	author       = {Minchen Li and Danny M. Kaufman and Chenfanfu Jiang},
	year         = 2021,
	journal      = {{ACM} Transactions on Graphics ({SIGGRAPH})},
	volume       = 40,
	number       = 4,
	articleno    = 170,
	note         = {\url{https://ipc-sim.github.io/C-IPC}}
}
@misc{Li2023Convergent,
	title        = {Convergent Incremental Potential Contact},
	author       = {Minchen Li and Zachary Ferguson and Teseo Schneider and Timothy Langlois and Denis Zorin and Daniele Panozzo and Chenfanfu Jiang and Danny M. Kaufman},
	year         = 2023,
	eprint       = {2307.15908},
	archiveprefix = {arXiv},
	primaryclass = {math.NA}
}
@article{Wang2021TightInclusion,
	title        = {A Large Scale Benchmark and an Inclusion-Based Algorithm for Continuous Collision Detection},
	author       = {Bolun Wang and Zachary Ferguson and Teseo Schneider and Xin Jiang and Marco Attene and Daniele Panozzo},
	year         = 2021,
	month        = oct,
	journal      = {{ACM} Transactions on Graphics},
	volume       = 40,
	number       = 5,
	articleno    = 188,
	numpages     = 16,
	note         = {\url{https://continuous-collision-detection.github.io/tight_inclusion/}}
}
@misc{Belgrod2023Time,
	title        = {Time of Impact Dataset for Continuous Collision Detection and a Scalable Conservative Algorithm},
	author       = {David Belgrod and Bolun Wang and Zachary Ferguson and Xin Zhao and Marco Attene and Daniele Panozzo and Teseo Schneider},
	year         = 2023,
	eprint       = {2112.06300},
	archiveprefix = {arXiv},
	primaryclass = {cs.GR}
}
@inproceedings{Ferguson2023HighOrderIPC,
	title        = {High-Order Incremental Potential Contact for Elastodynamic Simulation on Curved Meshes},
	author       = {Zachary Ferguson and Pranav Jain and Denis Zorin and Teseo Schneider and Daniele Panozzo},
	year         = 2023,
	booktitle    = {{ACM} {SIGGRAPH} 2023 Conference Proceedings},
	location     = {Los Angeles, CA, USA},
	publisher    = {Association for Computing Machinery},
	address      = {New York, NY, USA},
	series       = {SIGGRAPH '23},
	numpages     = 11,
	note		 = {\url{https://zferg.us/research/high-order-ipc/}}
}
<<<<<<< HEAD
@article{Ferguson2023InTimestepRemeshing,
	title        = {In-Timestep Remeshing for Contacting Elastodynamics},
	author       = {Zachary Ferguson and Teseo Schneider and Danny M. Kaufman and Daniele Panozzo},
	year         = 2023,
	month        = aug,
	journal      = {ACM Transactions on Graphics (SIGGRAPH)},
	volume       = 42,
	number       = 4,
	articleno    = 145
}
@article{Vidulis2023Computational,
	title        = {Computational Exploration of Multistable Elastic Knots},
	author       = {Vidulis, Michele and Ren, Yingying and Panetta, Julian and Grinspun, Eitan and Pauly, Mark},
	year         = 2023,
	month        = jul,
	journal      = {ACM Transactions on Graphics (SIGGRAPH)},
	publisher    = {Association for Computing Machinery},
	address      = {New York, NY, USA},
	volume       = 42,
	number       = 4,
	issn         = {0730-0301},
	issue_date   = {August 2023},
	articleno    = 73,
	numpages     = 16
}
@article{Ferguson2021RigidIPC,
	title        = {Intersection-free Rigid Body Dynamics},
	author       = {Zachary Ferguson and Minchen Li and Teseo Schneider and Francisca Gil-Ureta and Timothy Langlois and Chenfanfu Jiang and Denis Zorin and Danny M. Kaufman and Daniele Panozzo},
	year         = 2021,
	journal      = {ACM Transactions on Graphics (SIGGRAPH)},
	volume       = 40,
	number       = 4,
	articleno    = 183
}
@misc{Huang2022Differentiable,
	title        = {Differentiable solver for time-dependent deformation problems with contact},
	author       = {Zizhou Huang and Davi Colli Tozoni and Arvi Gjoka and Zachary Ferguson and Teseo Schneider and Daniele Panozzo and Denis Zorin},
	year         = 2022,
	eprint       = {2205.13643},
	archiveprefix = {arXiv},
	primaryclass = {cs.GR}
}
@article{Tang2023Chainmail,
	title        = {Beyond Chainmail: Computational Modeling of Discrete Interlocking Materials},
	author       = {Tang, Pengbin and Coros, Stelian and Thomaszewski, Bernhard},
	year         = 2023,
	month        = jul,
	journal      = {ACM Transactions on Graphics (SIGGRAPH)},
	publisher    = {Association for Computing Machinery},
	address      = {New York, NY, USA},
	volume       = 42,
	number       = 4,
	issn         = {0730-0301},
	issue_date   = {August 2023},
	articleno    = 84,
	numpages     = 12
}
@software{polyfem,
	title        = {{PolyFEM}},
	author       = {Teseo Schneider and Jérémie Dumas and Xifeng Gao and Denis Zorin and Daniele Panozzo},
	year         = 2019,
	url          = {https://polyfem.github.io/}
=======
@article{Ferguson2021RigidIPC,
	title     = {Intersection-free Rigid Body Dynamics},
	author    = {Zachary Ferguson and Minchen Li and Teseo Schneider and Francisca Gil-Ureta and Timothy Langlois and Chenfanfu Jiang and Denis Zorin and Danny M. Kaufman and Daniele Panozzo},
	year      = 2021,
	journal   = {{ACM} Transactions on Graphics ({SIGGRAPH})},
	volume    = 40,
	number    = 4,
	articleno = 183,
	note      = {\url{https://ipc-sim.github.io/rigid-ipc}}
>>>>>>> 968331e6
}<|MERGE_RESOLUTION|>--- conflicted
+++ resolved
@@ -58,7 +58,6 @@
 	numpages     = 11,
 	note		 = {\url{https://zferg.us/research/high-order-ipc/}}
 }
-<<<<<<< HEAD
 @article{Ferguson2023InTimestepRemeshing,
 	title        = {In-Timestep Remeshing for Contacting Elastodynamics},
 	author       = {Zachary Ferguson and Teseo Schneider and Danny M. Kaufman and Daniele Panozzo},
@@ -121,15 +120,4 @@
 	author       = {Teseo Schneider and Jérémie Dumas and Xifeng Gao and Denis Zorin and Daniele Panozzo},
 	year         = 2019,
 	url          = {https://polyfem.github.io/}
-=======
-@article{Ferguson2021RigidIPC,
-	title     = {Intersection-free Rigid Body Dynamics},
-	author    = {Zachary Ferguson and Minchen Li and Teseo Schneider and Francisca Gil-Ureta and Timothy Langlois and Chenfanfu Jiang and Denis Zorin and Danny M. Kaufman and Daniele Panozzo},
-	year      = 2021,
-	journal   = {{ACM} Transactions on Graphics ({SIGGRAPH})},
-	volume    = 40,
-	number    = 4,
-	articleno = 183,
-	note      = {\url{https://ipc-sim.github.io/rigid-ipc}}
->>>>>>> 968331e6
 }