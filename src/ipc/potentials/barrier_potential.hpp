--- conflicted
+++ resolved
@@ -51,7 +51,6 @@
         m_barrier = barrier;
     }
 
-<<<<<<< HEAD
     using Super::operator();
     using Super::gradient;
     using Super::hessian;
@@ -77,7 +76,7 @@
         const VectorMax12d& distance_squared_gradient,
         const double dmin,
         const double barrier_stiffness) const override;
-=======
+
     /// @brief Get whether to use the physical barrier.
     /// @note When using the convergent formulation we want the barrier to
     ///       have units of Pa⋅m, so κ gets units of Pa and the barrier function
@@ -95,7 +94,6 @@
     {
         m_use_physical_barrier = use_physical_barrier;
     }
->>>>>>> 86f1db3e
 
 protected:
     /// @brief Compute the barrier potential for a collision.
