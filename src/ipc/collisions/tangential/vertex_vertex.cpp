--- conflicted
+++ resolved
@@ -1,94 +1,3 @@
-<<<<<<< HEAD
-#include "vertex_vertex.hpp"
-
-#include <ipc/distance/point_point.hpp>
-#include <ipc/tangent/closest_point.hpp>
-#include <ipc/tangent/relative_velocity.hpp>
-#include <ipc/tangent/tangent_basis.hpp>
-
-namespace ipc {
-
-VertexVertexTangentialCollision::VertexVertexTangentialCollision(
-    const VertexVertexNormalCollision& collision)
-    : VertexVertexCandidate(collision.vertex0_id, collision.vertex1_id)
-{
-    this->weight = collision.weight;
-    this->weight_gradient = collision.weight_gradient;
-}
-
-VertexVertexTangentialCollision::VertexVertexTangentialCollision(
-    const VertexVertexNormalCollision& collision,
-    const VectorMax12d& positions,
-    const NormalPotential& normal_potential,
-    const double normal_stiffness)
-    : VertexVertexTangentialCollision(collision)
-{
-    TangentialCollision::init(
-        collision, positions, normal_potential, normal_stiffness);
-}
-
-// ============================================================================
-
-MatrixMax<double, 3, 2> VertexVertexTangentialCollision::compute_tangent_basis(
-    const VectorMax12d& positions) const
-{
-    assert(positions.size() == ndof());
-    return point_point_tangent_basis(
-        positions.head(dim()), positions.tail(dim()));
-}
-
-MatrixMax<double, 36, 2>
-VertexVertexTangentialCollision::compute_tangent_basis_jacobian(
-    const VectorMax12d& positions) const
-{
-    assert(positions.size() == ndof());
-    return point_point_tangent_basis_jacobian(
-        positions.head(dim()), positions.tail(dim()));
-}
-
-// ============================================================================
-
-VectorMax2d VertexVertexTangentialCollision::compute_closest_point(
-    const VectorMax12d& positions) const
-{
-    return VectorMax2d();
-}
-
-MatrixMax<double, 2, 12>
-VertexVertexTangentialCollision::compute_closest_point_jacobian(
-    const VectorMax12d& positions) const
-{
-    return MatrixMax<double, 2, 12>();
-}
-
-// ============================================================================
-
-VectorMax3d VertexVertexTangentialCollision::relative_velocity(
-    const VectorMax12d& velocities) const
-{
-    assert(velocities.size() == ndof());
-    return point_point_relative_velocity(
-        velocities.head(dim()), velocities.tail(dim()));
-}
-
-MatrixMax<double, 3, 12>
-VertexVertexTangentialCollision::relative_velocity_matrix(
-    const VectorMax2d& _closest_point) const
-{
-    assert(_closest_point.size() == 0);
-    return point_point_relative_velocity_matrix(dim());
-}
-
-MatrixMax<double, 6, 12>
-VertexVertexTangentialCollision::relative_velocity_matrix_jacobian(
-    const VectorMax2d& _closest_point) const
-{
-    assert(_closest_point.size() == 0);
-    return point_point_relative_velocity_matrix_jacobian(dim());
-}
-
-} // namespace ipc
-=======
 #include "vertex_vertex.hpp"
 
 #include <ipc/distance/point_point.hpp>
@@ -177,5 +86,4 @@
     return point_point_relative_velocity_matrix_jacobian(dim());
 }
 
-} // namespace ipc
->>>>>>> 159fd8f0
+} // namespace ipc