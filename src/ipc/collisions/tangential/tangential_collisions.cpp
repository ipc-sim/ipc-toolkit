#include "tangential_collisions.hpp"

#include <ipc/distance/edge_edge_mollifier.hpp>
#include <ipc/utils/local_to_global.hpp>

#include <tbb/blocked_range.h>
#include <tbb/enumerable_thread_specific.h>
#include <tbb/parallel_for.h>

#include <stdexcept> // std::out_of_range

namespace ipc {

void TangentialCollisions::build_for_smooth_contact(
    const CollisionMesh& mesh,
    const Eigen::MatrixXd& vertices,
    const SmoothCollisions& collisions,
    const ParameterType& params,
    const double barrier_stiffness,
    const Eigen::VectorXd& mus,
    const std::function<double(double, double)>& blend_mu)
{
    barrier_stiffness_ = barrier_stiffness;
    assert(mus.size() == vertices.rows());

    const Eigen::MatrixXi& edges = mesh.edges();
    const Eigen::MatrixXi& faces = mesh.faces();

    clear();

    auto& [FC_vv, FC_ev, FC_ee, FC_fv, kappa] = *this;

    // FC_vv.reserve(C_vv.size());
    for (size_t i = 0; i < collisions.size(); i++) {
        const auto& cc = collisions[i];
        Eigen::VectorXd contact_potential_grad =
            cc.gradient(cc.dof(vertices), params);
        const double contact_force =
            barrier_stiffness * contact_potential_grad.norm();

        if (mesh.dim() == 3) {
            TangentialCollision* ptr = nullptr;
            if (const auto cvv = dynamic_cast<
                    const SmoothCollisionTemplate<Point3, Point3>*>(&cc)) {
                Eigen::VectorXd collision_points = cvv->core_dof(vertices);
                FC_vv.emplace_back(
                    VertexVertexNormalCollision(
                        cc[0], cc[1], 1., Eigen::SparseVector<double>()),
                    collision_points, contact_force);
                const auto& [v0i, v1i, _, __] =
                    FC_vv.back().vertex_ids(edges, faces);

                FC_vv.back().mu = blend_mu(mus(v0i), mus(v1i));
                ptr = &(FC_vv.back());
            } else if (
                const auto cev =
                    dynamic_cast<const SmoothCollisionTemplate<Edge3, Point3>*>(
                        &cc)) {
                Eigen::VectorXd collision_points = cev->core_dof(vertices);
                collision_points =
                    collision_points({ 6, 7, 8, 0, 1, 2, 3, 4, 5 })
                        .eval(); // {edge, point} -> {point, edge}
                FC_ev.emplace_back(
                    EdgeVertexNormalCollision(
                        cc[0], cc[1], 1., Eigen::SparseVector<double>()),
                    collision_points, contact_force);
                const auto& [vi, e0i, e1i, _] =
                    FC_ev.back().vertex_ids(edges, faces);

                const double edge_mu =
                    (mus(e1i) - mus(e0i)) * FC_ev.back().closest_point[0]
                    + mus(e0i);
                FC_ev.back().mu = blend_mu(edge_mu, mus(vi));
                ptr = &(FC_ev.back());
            } else if (
                const auto cee =
                    dynamic_cast<const SmoothCollisionTemplate<Edge3, Edge3>*>(
                        &cc)) {
                Eigen::VectorXd collision_points = cee->core_dof(vertices);
                const auto vert_ids = cee->core_vertex_ids();
                const Eigen::Vector3d ea0 = vertices.row(vert_ids[0]);
                const Eigen::Vector3d ea1 = vertices.row(vert_ids[1]);
                const Eigen::Vector3d eb0 = vertices.row(vert_ids[2]);
                const Eigen::Vector3d eb1 = vertices.row(vert_ids[3]);

                // Skip EE collisions that are close to parallel
                if (edge_edge_cross_squarednorm(ea0, ea1, eb0, eb1)
                    < edge_edge_mollifier_threshold(ea0, ea1, eb0, eb1)) {
                    continue;
                }

                FC_ee.emplace_back(
                    EdgeEdgeNormalCollision(
                        cc[0], cc[1], 0., EdgeEdgeDistanceType::EA_EB),
                    collision_points, contact_force);

                double ea_mu = (mus(vert_ids[1]) - mus(vert_ids[0]))
                        * FC_ee.back().closest_point[0]
                    + mus(vert_ids[0]);
                double eb_mu = (mus(vert_ids[3]) - mus(vert_ids[2]))
                        * FC_ee.back().closest_point[1]
                    + mus(vert_ids[2]);
                FC_ee.back().mu = blend_mu(ea_mu, eb_mu);
                ptr = &(FC_ee.back());
            } else if (
                const auto cfv =
                    dynamic_cast<const SmoothCollisionTemplate<Face, Point3>*>(
                        &cc)) {
                Eigen::VectorXd collision_points = cfv->core_dof(vertices);
                collision_points =
                    collision_points({ 9, 10, 11, 0, 1, 2, 3, 4, 5, 6, 7, 8 })
                        .eval(); // {face, point} -> {point, face}
                FC_fv.emplace_back(
                    FaceVertexNormalCollision(
                        cc[0], cc[1], 1., Eigen::SparseVector<double>()),
                    collision_points, contact_force);
                const auto& [vi, f0i, f1i, f2i] =
                    FC_fv.back().vertex_ids(edges, faces);

                double face_mu = mus(f0i)
                    + FC_fv.back().closest_point[0] * (mus(f1i) - mus(f0i))
                    + FC_fv.back().closest_point[1] * (mus(f2i) - mus(f0i));
                FC_fv.back().mu = blend_mu(face_mu, mus(vi));
                ptr = &(FC_fv.back());
            }
            if (ptr)
                ptr->smooth_collision = collisions.collisions[i];
        } else {
            TangentialCollision* ptr = nullptr;
            if (const auto cvv = dynamic_cast<
                    const SmoothCollisionTemplate<Point2, Point2>*>(&cc)) {
                Eigen::VectorXd collision_points = cvv->core_dof(vertices);
                FC_vv.emplace_back(
                    VertexVertexNormalCollision(
                        cc[0], cc[1], 1., Eigen::SparseVector<double>()),
                    collision_points, contact_force);
                const auto& [v0i, v1i, _, __] =
                    FC_vv.back().vertex_ids(edges, faces);

                FC_vv.back().mu = blend_mu(mus(v0i), mus(v1i));
                ptr = &(FC_vv.back());
            } else if (
                const auto cev =
                    dynamic_cast<const SmoothCollisionTemplate<Edge2, Point2>*>(
                        &cc)) {
                Eigen::VectorXd collision_points = cev->core_dof(vertices);
                collision_points =
                    collision_points({ 4, 5, 0, 1, 2, 3 })
                        .eval(); // {edge, point} -> {point, edge}
                FC_ev.emplace_back(
                    EdgeVertexNormalCollision(
                        cc[0], cc[1], 1., Eigen::SparseVector<double>()),
                    collision_points, contact_force);
                const auto& [vi, e0i, e1i, _] =
                    FC_ev.back().vertex_ids(edges, faces);

                const double edge_mu =
                    (mus(e1i) - mus(e0i)) * FC_ev.back().closest_point[0]
                    + mus(e0i);
                FC_ev.back().mu = blend_mu(edge_mu, mus(vi));
                ptr = &(FC_ev.back());
            }
            if (ptr)
                ptr->smooth_collision = collisions.collisions[i];
        }
    }
}

void TangentialCollisions::build(
    const CollisionMesh& mesh,
    Eigen::ConstRef<Eigen::MatrixXd> vertices,
    const NormalCollisions& collisions,
    const NormalPotential& normal_potential,
    const double normal_stiffness,
    Eigen::ConstRef<Eigen::VectorXd> mu_s,
    Eigen::ConstRef<Eigen::VectorXd> mu_k,
    const std::function<double(double, double)>& blend_mu)
{
<<<<<<< HEAD
    barrier_stiffness_ = normal_stiffness;
    assert(mus.size() == vertices.rows());
=======
    assert(mu_s.size() == vertices.rows());
    assert(mu_k.size() == vertices.rows());
>>>>>>> 764f6d05

    const Eigen::MatrixXi& edges = mesh.edges();
    const Eigen::MatrixXi& faces = mesh.faces();

    clear();

    const auto& C_vv = collisions.vv_collisions;
    const auto& C_ev = collisions.ev_collisions;
    const auto& C_ee = collisions.ee_collisions;
    const auto& C_fv = collisions.fv_collisions;
    auto& [FC_vv, FC_ev, FC_ee, FC_fv, kappa] = *this;

    FC_vv.reserve(C_vv.size());
    for (const auto& c_vv : C_vv) {
        FC_vv.emplace_back(
            c_vv, c_vv.dof(vertices, edges, faces), normal_potential,
            normal_stiffness);
        const auto& [v0i, v1i, _, __] = FC_vv.back().vertex_ids(edges, faces);

        FC_vv.back().mu_s = blend_mu(mu_s(v0i), mu_s(v1i));
        FC_vv.back().mu_k = blend_mu(mu_k(v0i), mu_k(v1i));
    }

    FC_ev.reserve(C_ev.size());
    for (const auto& c_ev : C_ev) {
        FC_ev.emplace_back(
            c_ev, c_ev.dof(vertices, edges, faces), normal_potential,
            normal_stiffness);
        const auto& [vi, e0i, e1i, _] = FC_ev.back().vertex_ids(edges, faces);

        const double edge_mu =
            (mu_s(e1i) - mu_s(e0i)) * FC_ev.back().closest_point[0] + mu_s(e0i);
        FC_ev.back().mu_s = blend_mu(edge_mu, mu_s(vi));
        const double edge_mu_k =
            (mu_k(e1i) - mu_k(e0i)) * FC_ev.back().closest_point[0] + mu_k(e0i);
        FC_ev.back().mu_k = blend_mu(edge_mu_k, mu_k(vi));
    }

    FC_ee.reserve(C_ee.size());
    for (const auto& c_ee : C_ee) {
        const auto& [ea0i, ea1i, eb0i, eb1i] = c_ee.vertex_ids(edges, faces);
        const Eigen::Vector3d ea0 = vertices.row(ea0i);
        const Eigen::Vector3d ea1 = vertices.row(ea1i);
        const Eigen::Vector3d eb0 = vertices.row(eb0i);
        const Eigen::Vector3d eb1 = vertices.row(eb1i);

        // Skip EE collisions that are close to parallel
        if (edge_edge_cross_squarednorm(ea0, ea1, eb0, eb1) < c_ee.eps_x) {
            continue;
        }

        FC_ee.emplace_back(
            c_ee, c_ee.dof(vertices, edges, faces), normal_potential,
            normal_stiffness);

        double ea_mu_s =
            (mu_s(ea1i) - mu_s(ea0i)) * FC_ee.back().closest_point[0]
            + mu_s(ea0i);
        double eb_mu_s =
            (mu_s(eb1i) - mu_s(eb0i)) * FC_ee.back().closest_point[1]
            + mu_s(eb0i);
        FC_ee.back().mu_s = blend_mu(ea_mu_s, eb_mu_s);

        double ea_mu_k =
            (mu_k(ea1i) - mu_k(ea0i)) * FC_ee.back().closest_point[0]
            + mu_k(ea0i);
        double eb_mu_k =
            (mu_k(eb1i) - mu_k(eb0i)) * FC_ee.back().closest_point[1]
            + mu_k(eb0i);
        FC_ee.back().mu_k = blend_mu(ea_mu_k, eb_mu_k);
    }

    FC_fv.reserve(C_fv.size());
    for (const auto& c_fv : C_fv) {
        FC_fv.emplace_back(
            c_fv, c_fv.dof(vertices, edges, faces), normal_potential,
            normal_stiffness);
        const auto& [vi, f0i, f1i, f2i] = FC_fv.back().vertex_ids(edges, faces);

        double face_mu_s = mu_s(f0i)
            + FC_fv.back().closest_point[0] * (mu_s(f1i) - mu_s(f0i))
            + FC_fv.back().closest_point[1] * (mu_s(f2i) - mu_s(f0i));
        FC_fv.back().mu_s = blend_mu(face_mu_s, mu_s(vi));

        double face_mu_k = mu_k(f0i)
            + FC_fv.back().closest_point[0] * (mu_k(f1i) - mu_k(f0i))
            + FC_fv.back().closest_point[1] * (mu_k(f2i) - mu_k(f0i));
        FC_fv.back().mu_k = blend_mu(face_mu_k, mu_k(vi));
    }
}

// ============================================================================

size_t TangentialCollisions::size() const
{
    return vv_collisions.size() + ev_collisions.size() + ee_collisions.size()
        + fv_collisions.size();
}

bool TangentialCollisions::empty() const
{
    return vv_collisions.empty() && ev_collisions.empty()
        && ee_collisions.empty() && fv_collisions.empty();
}

void TangentialCollisions::clear()
{
    vv_collisions.clear();
    ev_collisions.clear();
    ee_collisions.clear();
    fv_collisions.clear();
}

TangentialCollision& TangentialCollisions::operator[](size_t i)
{
    if (i < vv_collisions.size()) {
        return vv_collisions[i];
    }
    i -= vv_collisions.size();
    if (i < ev_collisions.size()) {
        return ev_collisions[i];
    }
    i -= ev_collisions.size();
    if (i < ee_collisions.size()) {
        return ee_collisions[i];
    }
    i -= ee_collisions.size();
    if (i < fv_collisions.size()) {
        return fv_collisions[i];
    }
    throw std::out_of_range("Friction collision index is out of range!");
}

const TangentialCollision& TangentialCollisions::operator[](size_t i) const
{
    if (i < vv_collisions.size()) {
        return vv_collisions[i];
    }
    i -= vv_collisions.size();
    if (i < ev_collisions.size()) {
        return ev_collisions[i];
    }
    i -= ev_collisions.size();
    if (i < ee_collisions.size()) {
        return ee_collisions[i];
    }
    i -= ee_collisions.size();
    if (i < fv_collisions.size()) {
        return fv_collisions[i];
    }
    throw std::out_of_range("Friction collision index is out of range!");
}

} // namespace ipc<|MERGE_RESOLUTION|>--- conflicted
+++ resolved
@@ -17,11 +17,13 @@
     const SmoothCollisions& collisions,
     const ParameterType& params,
     const double barrier_stiffness,
-    const Eigen::VectorXd& mus,
+    Eigen::ConstRef<Eigen::VectorXd> mu_k,
+    Eigen::ConstRef<Eigen::VectorXd> mu_s,
     const std::function<double(double, double)>& blend_mu)
 {
     barrier_stiffness_ = barrier_stiffness;
-    assert(mus.size() == vertices.rows());
+    assert(mu_k.size() == vertices.rows());
+    assert(mu_s.size() == vertices.rows());
 
     const Eigen::MatrixXi& edges = mesh.edges();
     const Eigen::MatrixXi& faces = mesh.faces();
@@ -50,7 +52,8 @@
                 const auto& [v0i, v1i, _, __] =
                     FC_vv.back().vertex_ids(edges, faces);
 
-                FC_vv.back().mu = blend_mu(mus(v0i), mus(v1i));
+                FC_vv.back().mu_k = blend_mu(mu_k(v0i), mu_k(v1i));
+                FC_vv.back().mu_s = blend_mu(mu_s(v0i), mu_s(v1i));
                 ptr = &(FC_vv.back());
             } else if (
                 const auto cev =
@@ -67,10 +70,16 @@
                 const auto& [vi, e0i, e1i, _] =
                     FC_ev.back().vertex_ids(edges, faces);
 
-                const double edge_mu =
-                    (mus(e1i) - mus(e0i)) * FC_ev.back().closest_point[0]
-                    + mus(e0i);
-                FC_ev.back().mu = blend_mu(edge_mu, mus(vi));
+                const double edge_mu_k =
+                    (mu_k(e1i) - mu_k(e0i)) * FC_ev.back().closest_point[0]
+                    + mu_k(e0i);
+                FC_ev.back().mu_k = blend_mu(edge_mu_k, mu_k(vi));
+
+                const double edge_mu_s =
+                    (mu_s(e1i) - mu_s(e0i)) * FC_ev.back().closest_point[0]
+                    + mu_s(e0i);
+                FC_ev.back().mu_s = blend_mu(edge_mu_s, mu_s(vi));
+
                 ptr = &(FC_ev.back());
             } else if (
                 const auto cee =
@@ -94,13 +103,22 @@
                         cc[0], cc[1], 0., EdgeEdgeDistanceType::EA_EB),
                     collision_points, contact_force);
 
-                double ea_mu = (mus(vert_ids[1]) - mus(vert_ids[0]))
+                double ea_mu_k = (mu_k(vert_ids[1]) - mu_k(vert_ids[0]))
                         * FC_ee.back().closest_point[0]
-                    + mus(vert_ids[0]);
-                double eb_mu = (mus(vert_ids[3]) - mus(vert_ids[2]))
+                    + mu_k(vert_ids[0]);
+                double eb_mu_k = (mu_k(vert_ids[3]) - mu_k(vert_ids[2]))
                         * FC_ee.back().closest_point[1]
-                    + mus(vert_ids[2]);
-                FC_ee.back().mu = blend_mu(ea_mu, eb_mu);
+                    + mu_k(vert_ids[2]);
+                FC_ee.back().mu_k = blend_mu(ea_mu_k, eb_mu_k);
+
+                double ea_mu_s = (mu_s(vert_ids[1]) - mu_s(vert_ids[0]))
+                        * FC_ee.back().closest_point[0]
+                    + mu_s(vert_ids[0]);
+                double eb_mu_s = (mu_s(vert_ids[3]) - mu_s(vert_ids[2]))
+                        * FC_ee.back().closest_point[1]
+                    + mu_s(vert_ids[2]);
+                FC_ee.back().mu_s = blend_mu(ea_mu_s, eb_mu_s);
+
                 ptr = &(FC_ee.back());
             } else if (
                 const auto cfv =
@@ -117,10 +135,16 @@
                 const auto& [vi, f0i, f1i, f2i] =
                     FC_fv.back().vertex_ids(edges, faces);
 
-                double face_mu = mus(f0i)
-                    + FC_fv.back().closest_point[0] * (mus(f1i) - mus(f0i))
-                    + FC_fv.back().closest_point[1] * (mus(f2i) - mus(f0i));
-                FC_fv.back().mu = blend_mu(face_mu, mus(vi));
+                double face_mu_k = mu_k(f0i)
+                    + FC_fv.back().closest_point[0] * (mu_k(f1i) - mu_k(f0i))
+                    + FC_fv.back().closest_point[1] * (mu_k(f2i) - mu_k(f0i));
+                FC_fv.back().mu_k = blend_mu(face_mu_k, mu_k(vi));
+
+                double face_mu_s = mu_s(f0i)
+                    + FC_fv.back().closest_point[0] * (mu_s(f1i) - mu_s(f0i))
+                    + FC_fv.back().closest_point[1] * (mu_s(f2i) - mu_s(f0i));
+                FC_fv.back().mu_s = blend_mu(face_mu_s, mu_s(vi));
+
                 ptr = &(FC_fv.back());
             }
             if (ptr)
@@ -137,7 +161,8 @@
                 const auto& [v0i, v1i, _, __] =
                     FC_vv.back().vertex_ids(edges, faces);
 
-                FC_vv.back().mu = blend_mu(mus(v0i), mus(v1i));
+                FC_vv.back().mu_s = blend_mu(mu_s(v0i), mu_s(v1i));
+                FC_vv.back().mu_k = blend_mu(mu_k(v0i), mu_k(v1i));
                 ptr = &(FC_vv.back());
             } else if (
                 const auto cev =
@@ -154,10 +179,16 @@
                 const auto& [vi, e0i, e1i, _] =
                     FC_ev.back().vertex_ids(edges, faces);
 
-                const double edge_mu =
-                    (mus(e1i) - mus(e0i)) * FC_ev.back().closest_point[0]
-                    + mus(e0i);
-                FC_ev.back().mu = blend_mu(edge_mu, mus(vi));
+                const double edge_mu_k =
+                    (mu_k(e1i) - mu_k(e0i)) * FC_ev.back().closest_point[0]
+                    + mu_k(e0i);
+                FC_ev.back().mu_k = blend_mu(edge_mu_k, mu_k(vi));
+
+                const double edge_mu_s =
+                    (mu_s(e1i) - mu_s(e0i)) * FC_ev.back().closest_point[0]
+                    + mu_s(e0i);
+                FC_ev.back().mu_s = blend_mu(edge_mu_s, mu_s(vi));
+
                 ptr = &(FC_ev.back());
             }
             if (ptr)
@@ -176,13 +207,9 @@
     Eigen::ConstRef<Eigen::VectorXd> mu_k,
     const std::function<double(double, double)>& blend_mu)
 {
-<<<<<<< HEAD
     barrier_stiffness_ = normal_stiffness;
-    assert(mus.size() == vertices.rows());
-=======
     assert(mu_s.size() == vertices.rows());
     assert(mu_k.size() == vertices.rows());
->>>>>>> 764f6d05
 
     const Eigen::MatrixXi& edges = mesh.edges();
     const Eigen::MatrixXi& faces = mesh.faces();
@@ -213,9 +240,9 @@
             normal_stiffness);
         const auto& [vi, e0i, e1i, _] = FC_ev.back().vertex_ids(edges, faces);
 
-        const double edge_mu =
+        const double edge_mu_s =
             (mu_s(e1i) - mu_s(e0i)) * FC_ev.back().closest_point[0] + mu_s(e0i);
-        FC_ev.back().mu_s = blend_mu(edge_mu, mu_s(vi));
+        FC_ev.back().mu_s = blend_mu(edge_mu_s, mu_s(vi));
         const double edge_mu_k =
             (mu_k(e1i) - mu_k(e0i)) * FC_ev.back().closest_point[0] + mu_k(e0i);
         FC_ev.back().mu_k = blend_mu(edge_mu_k, mu_k(vi));
