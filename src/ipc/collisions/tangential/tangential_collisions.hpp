--- conflicted
+++ resolved
@@ -1,225 +1,113 @@
-<<<<<<< HEAD
-#pragma once
-
-#include <ipc/collision_mesh.hpp>
-#include <ipc/collisions/normal/normal_collisions.hpp>
-#include <ipc/collisions/tangential/edge_edge.hpp>
-#include <ipc/collisions/tangential/edge_vertex.hpp>
-#include <ipc/collisions/tangential/face_vertex.hpp>
-#include <ipc/collisions/tangential/tangential_collision.hpp>
-#include <ipc/collisions/tangential/vertex_vertex.hpp>
-#include <ipc/utils/eigen_ext.hpp>
-
-#include <Eigen/Core>
-#include <Eigen/Sparse>
-#include <map>
-#include <functional>
-
-namespace ipc {
-
-class TangentialCollisions {
-public:
-    /// @brief The type of the collisions.
-    using value_type = TangentialCollision;
-
-    /// @brief Blend type enum for selecting the method of blending friction coefficients.
-    enum class BlendType {
-        AVG,
-        MIN,
-        MAX,
-        PRODUCT,
-        HARMONIC_MEAN,
-        GEOMETRIC_MEAN
-    };
-
-    /// @brief The friction coefficients for a pair of materials.
-    struct MaterialPairFriction {
-        double s_mu;
-        double k_mu;
-    };
-
-public:
-    TangentialCollisions() = default;
-
-    void build(
-        const CollisionMesh& mesh,
-        const Eigen::MatrixXd& vertices,
-        const NormalCollisions& collisions,
-        const NormalPotential& normal_potential,
-        double normal_stiffness,
-        double mu)
-    {
-        this->build(
-            mesh, vertices, collisions, normal_potential, normal_stiffness,
-            Eigen::VectorXd::Constant(vertices.rows(), mu));
-    }
-
-    void build(
-        const CollisionMesh& mesh,
-        const Eigen::MatrixXd& vertices,
-        const NormalCollisions& collisions,
-        const NormalPotential& normal_potential,
-        const double normal_stiffness,
-        const Eigen::VectorXd& mus,
-        const std::function<double(double, double, BlendType)>& blend_mu = default_blend_mu,
-        const BlendType blend_type = BlendType::AVG);
-
-    void build(
-        const CollisionMesh& mesh,
-        const Eigen::MatrixXd& vertices,
-        const NormalCollisions& collisions,
-        const NormalPotential& normal_potential,
-        double barrier_stiffness,
-        double mu,
-        double s_mu,
-        double k_mu);
-
-    void build(
-        const CollisionMesh& mesh,
-        const Eigen::MatrixXd& vertices,
-        const NormalCollisions& collisions,
-        const NormalPotential& normal_potential,
-        double barrier_stiffness,
-        double mu,
-        double s_mu,
-        double k_mu,
-        const std::map<std::pair<int, int>, MaterialPairFriction>& material_pair_friction);
-
-    // ------------------------------------------------------------------------
-
-    /// @brief Get the number of friction collisions.
-    size_t size() const;
-
-    /// @brief Get if the friction collisions are empty.
-    bool empty() const;
-
-    /// @brief Clear the friction collisions.
-    void clear();
-
-    /// @brief Get a reference to collision at index i.
-    TangentialCollision& operator[](const size_t i);
-
-    /// @brief Get a const reference to collision at index i.
-    const TangentialCollision& operator[](const size_t i) const;
-
-    static double default_blend_mu(double mu0, double mu1, BlendType type)
-    {
-        switch (type) {
-            case BlendType::MIN:
-                return std::min(mu0, mu1);
-            case BlendType::MAX:
-                return std::max(mu0, mu1);
-            case BlendType::PRODUCT:
-                return mu0 * mu1;
-            case BlendType::HARMONIC_MEAN:
-                return 2 * (mu0 * mu1) / (mu0 + mu1);
-            case BlendType::GEOMETRIC_MEAN:
-                return std::sqrt(mu0 * mu1);
-            case BlendType::AVG:
-            default:
-                return (mu0 + mu1) / 2;
-        }
-    }
-
-public:
-    /// @brief Vertex-vertex tangential collisions.
-    std::vector<VertexVertexTangentialCollision> vv_collisions;
-    /// @brief Edge-vertex tangential collisions.
-    std::vector<EdgeVertexTangentialCollision> ev_collisions;
-    /// @brief Edge-edge tangential collisions.
-    std::vector<EdgeEdgeTangentialCollision> ee_collisions;
-    /// @brief Face-vertex tangential collisions.
-    std::vector<FaceVertexTangentialCollision> fv_collisions;
-};
-
-} // namespace ipc
-=======
-#pragma once
-
-#include <ipc/collision_mesh.hpp>
-#include <ipc/collisions/normal/normal_collisions.hpp>
-#include <ipc/collisions/tangential/edge_edge.hpp>
-#include <ipc/collisions/tangential/edge_vertex.hpp>
-#include <ipc/collisions/tangential/face_vertex.hpp>
-#include <ipc/collisions/tangential/tangential_collision.hpp>
-#include <ipc/collisions/tangential/vertex_vertex.hpp>
-#include <ipc/utils/eigen_ext.hpp>
-
-#include <Eigen/Core>
-#include <Eigen/Sparse>
-
-namespace ipc {
-
-class TangentialCollisions {
-public:
-    /// @brief The type of the collisions.
-    using value_type = TangentialCollision;
-
-public:
-    TangentialCollisions() = default;
-
-    void build(
-        const CollisionMesh& mesh,
-        Eigen::ConstRef<Eigen::MatrixXd> vertices,
-        const NormalCollisions& collisions,
-        const NormalPotential& normal_potential,
-        double normal_stiffness,
-        double mu)
-    {
-        this->build(
-            mesh, vertices, collisions, normal_potential, normal_stiffness,
-            Eigen::VectorXd::Constant(vertices.rows(), mu));
-    }
-
-    void build(
-        const CollisionMesh& mesh,
-        Eigen::ConstRef<Eigen::MatrixXd> vertices,
-        const NormalCollisions& collisions,
-        const NormalPotential& normal_potential,
-        const double normal_stiffness,
-        Eigen::ConstRef<Eigen::VectorXd> mus,
-        const std::function<double(double, double)>& blend_mu =
-            default_blend_mu);
-
-    // ------------------------------------------------------------------------
-
-    /// @brief Get the number of friction collisions.
-    size_t size() const;
-
-    /// @brief Get if the friction collisions are empty.
-    bool empty() const;
-
-    /// @brief Clear the friction collisions.
-    void clear();
-
-    /// @brief Get a reference to collision at index i.
-    /// @param i The index of the collision.
-    /// @return A reference to the collision.
-    TangentialCollision& operator[](const size_t i);
-
-    /// @brief Get a const reference to collision at index i.
-    /// @param i The index of the collision.
-    /// @return A const reference to the collision.
-    const TangentialCollision& operator[](const size_t i) const;
-
-    static double default_blend_mu(double mu0, double mu1)
-    {
-        // return mu0 * mu1;
-        // return std::min(mu0, mu1);
-        // return std::max(mu0, mu1);
-        return (mu0 + mu1) / 2;
-    }
-
-public:
-    /// @brief Vertex-vertex tangential collisions.
-    std::vector<VertexVertexTangentialCollision> vv_collisions;
-    /// @brief Edge-vertex tangential collisions.
-    std::vector<EdgeVertexTangentialCollision> ev_collisions;
-    /// @brief Edge-edge tangential collisions.
-    std::vector<EdgeEdgeTangentialCollision> ee_collisions;
-    /// @brief Face-vertex tangential collisions.
-    std::vector<FaceVertexTangentialCollision> fv_collisions;
-};
-
-} // namespace ipc
->>>>>>> 159fd8f0
+#pragma once
+
+#include <ipc/collision_mesh.hpp>
+#include <ipc/collisions/normal/normal_collisions.hpp>
+#include <ipc/collisions/tangential/edge_edge.hpp>
+#include <ipc/collisions/tangential/edge_vertex.hpp>
+#include <ipc/collisions/tangential/face_vertex.hpp>
+#include <ipc/collisions/tangential/tangential_collision.hpp>
+#include <ipc/collisions/tangential/vertex_vertex.hpp>
+#include <ipc/utils/eigen_ext.hpp>
+
+#include <Eigen/Core>
+#include <Eigen/Sparse>
+#include <map>
+#include <functional>
+
+namespace ipc {
+
+class TangentialCollisions {
+public:
+    /// @brief The type of the collisions.
+    using value_type = TangentialCollision;
+
+    /// @brief Blend type enum for selecting the method of blending friction coefficients.
+    enum class BlendType {
+        AVG,
+        MIN,
+        MAX,
+        PRODUCT,
+        HARMONIC_MEAN,
+        GEOMETRIC_MEAN
+    };
+
+    /// @brief The friction coefficients for a pair of materials.
+    struct MaterialPairFriction {
+        double s_mu;
+        double k_mu;
+    };
+
+public:
+    TangentialCollisions() = default;
+
+    void build(
+        const CollisionMesh& mesh,
+        Eigen::ConstRef<Eigen::MatrixXd> vertices,
+        const NormalCollisions& collisions,
+        const NormalPotential& normal_potential,
+        double normal_stiffness,
+        double mu)
+    {
+        this->build(
+            mesh, vertices, collisions, normal_potential, normal_stiffness,
+            Eigen::VectorXd::Constant(vertices.rows(), mu));
+    }
+
+    void build(
+        const CollisionMesh& mesh,
+        Eigen::ConstRef<Eigen::MatrixXd> vertices,
+        const NormalCollisions& collisions,
+        const NormalPotential& normal_potential,
+        const double normal_stiffness,
+        Eigen::ConstRef<Eigen::VectorXd> mus,
+        const std::function<double(double, double)>& blend_mu =
+            default_blend_mu);
+
+    // ------------------------------------------------------------------------
+
+    /// @brief Get the number of friction collisions.
+    size_t size() const;
+
+    /// @brief Get if the friction collisions are empty.
+    bool empty() const;
+
+    /// @brief Clear the friction collisions.
+    void clear();
+
+    /// @brief Get a reference to collision at index i.
+    TangentialCollision& operator[](const size_t i);
+
+    /// @brief Get a const reference to collision at index i.
+    const TangentialCollision& operator[](const size_t i) const;
+
+    static double default_blend_mu(double mu0, double mu1, BlendType type)
+    {
+        switch (type) {
+            case BlendType::MIN:
+                return std::min(mu0, mu1);
+            case BlendType::MAX:
+                return std::max(mu0, mu1);
+            case BlendType::PRODUCT:
+                return mu0 * mu1;
+            case BlendType::HARMONIC_MEAN:
+                return 2 * (mu0 * mu1) / (mu0 + mu1);
+            case BlendType::GEOMETRIC_MEAN:
+                return std::sqrt(mu0 * mu1);
+            case BlendType::AVG:
+            default:
+                return (mu0 + mu1) / 2;
+        }
+    }
+
+public:
+    /// @brief Vertex-vertex tangential collisions.
+    std::vector<VertexVertexTangentialCollision> vv_collisions;
+    /// @brief Edge-vertex tangential collisions.
+    std::vector<EdgeVertexTangentialCollision> ev_collisions;
+    /// @brief Edge-edge tangential collisions.
+    std::vector<EdgeEdgeTangentialCollision> ee_collisions;
+    /// @brief Face-vertex tangential collisions.
+    std::vector<FaceVertexTangentialCollision> fv_collisions;
+};
+
+} // namespace ipc