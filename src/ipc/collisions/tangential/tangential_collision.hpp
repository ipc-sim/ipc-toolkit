--- conflicted
+++ resolved
@@ -89,12 +89,8 @@
 
 public:
     /// @brief Normal force magnitude
-<<<<<<< HEAD
-    double normal_force_magnitude;
+    double normal_force_magnitude = 0;
     std::shared_ptr<SmoothCollision> smooth_collision;
-=======
-    double normal_force_magnitude = 0;
->>>>>>> fc15b8e0
 
     /// @brief Ratio between normal and static tangential forces (e.g., friction coefficient)
     double mu_s = 0;
