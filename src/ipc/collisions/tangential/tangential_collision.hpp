--- conflicted
+++ resolved
@@ -1,218 +1,111 @@
-<<<<<<< HEAD
-#pragma once
-
-#include <ipc/friction/smooth_friction_mollifier.hpp>
-#include <ipc/potentials/normal_potential.hpp>
-#include <ipc/tangent/relative_velocity.hpp>
-#include <ipc/utils/eigen_ext.hpp>
-
-namespace ipc {
-
-class TangentialCollision : virtual public CollisionStencil {
-protected:
-    /// @brief Initialize the collision.
-    /// @param collision NormalCollision stencil.
-    /// @param positions Collision stencil's vertex positions.
-    /// @param normal_potential Normal potential used for normal force.
-    /// @param normal_stiffness Normal potential stiffness.
-    void init(
-        const NormalCollision& collision,
-        const VectorMax12d& positions,
-        const NormalPotential& normal_potential,
-        const double normal_stiffness);
-
-public:
-    virtual ~TangentialCollision() = default;
-
-    /// @brief Get the dimension of the collision.
-    int dim() const { return tangent_basis.rows(); }
-
-    /// @brief Get the number of degrees of freedom for the collision.
-    int ndof() const { return dim() * num_vertices(); };
-
-    // -- Abstract methods -----------------------------------------------------
-
-    /// @brief Compute the tangent basis of the collision.
-    /// @param positions Collision stencil's vertex positions.
-    /// @return Tangent basis of the collision.
-    virtual MatrixMax<double, 3, 2>
-    compute_tangent_basis(const VectorMax12d& positions) const = 0;
-
-    /// @brief Compute the Jacobian of the tangent basis of the collision.
-    /// @param positions Collision stencil's vertex positions.
-    /// @return Jacobian of the tangent basis of the collision.
-    virtual MatrixMax<double, 36, 2>
-    compute_tangent_basis_jacobian(const VectorMax12d& positions) const = 0;
-
-    /// @brief Compute the barycentric coordinates of the closest point.
-    /// @param positions Collision stencil's vertex positions.
-    /// @return Barycentric coordinates of the closest point.
-    virtual VectorMax2d
-    compute_closest_point(const VectorMax12d& positions) const = 0;
-
-    /// @brief Compute the Jacobian of the barycentric coordinates of the closest point.
-    /// @param positions Collision stencil's vertex positions.
-    /// @return Jacobian of the barycentric coordinates of the closest point.
-    virtual MatrixMax<double, 2, 12>
-    compute_closest_point_jacobian(const VectorMax12d& positions) const = 0;
-
-    /// @brief Compute the relative velocity of the collision.
-    /// @param velocities Collision stencil's vertex velocities.
-    /// @return Relative velocity of the collision.
-    virtual VectorMax3d
-    relative_velocity(const VectorMax12d& velocities) const = 0;
-
-    /// @brief Construct the premultiplier matrix for the relative velocity.
-    /// @note Uses the cached closest point.
-    /// @return A matrix M such that `relative_velocity = M * velocities`.
-    virtual MatrixMax<double, 3, 12> relative_velocity_matrix() const
-    {
-        return relative_velocity_matrix(closest_point);
-    }
-
-    /// @brief Construct the premultiplier matrix for the relative velocity.
-    /// @param closest_point Barycentric coordinates of the closest point.
-    /// @return A matrix M such that `relative_velocity = M * velocities`.
-    virtual MatrixMax<double, 3, 12>
-    relative_velocity_matrix(const VectorMax2d& closest_point) const = 0;
-
-    /// @brief Construct the Jacobian of the relative velocity premultiplier wrt the closest points.
-    /// @param closest_point Barycentric coordinates of the closest point.
-    /// @return Jacobian of the relative velocity premultiplier wrt the closest points.
-    virtual MatrixMax<double, 6, 12> relative_velocity_matrix_jacobian(
-        const VectorMax2d& closest_point) const = 0;
-
-public:
-
-    /// @brief Normal force magnitude
-    double normal_force_magnitude;
-
-    /// @brief Ratio between normal and tangential forces (e.g., global friction coefficient)
-    double mu;
-
-    /// @brief Ratio between normal and tangential forces (e.g., static friction coefficient)
-    double s_mu = -1;
-
-    /// @brief Ratio between normal and tangential forces (e.g., kinetic friction coefficient)
-    double k_mu = -1;
-
-    /// @brief Weight
-    double weight = 1;
-
-    /// @brief Gradient of weight with respect to all DOF
-    Eigen::SparseVector<double> weight_gradient;
-
-    /// @brief Barycentric coordinates of the closest point(s)
-    VectorMax2d closest_point;
-
-    /// @brief Tangent basis of the collision (max size 3×2)
-    MatrixMax<double, 3, 2> tangent_basis;
-};
-
-} // namespace ipc
-=======
-#pragma once
-
-#include <ipc/friction/smooth_friction_mollifier.hpp>
-#include <ipc/potentials/normal_potential.hpp>
-#include <ipc/tangent/relative_velocity.hpp>
-#include <ipc/utils/eigen_ext.hpp>
-
-namespace ipc {
-
-class TangentialCollision : virtual public CollisionStencil {
-protected:
-    /// @brief Initialize the collision.
-    /// @param collision NormalCollision stencil.
-    /// @param positions Collision stencil's vertex positions.
-    /// @param normal_potential Normal potential used for normal force.
-    /// @param normal_stiffness Normal potential stiffness.
-    void init(
-        const NormalCollision& collision,
-        Eigen::ConstRef<VectorMax12d> positions,
-        const NormalPotential& normal_potential,
-        const double normal_stiffness);
-
-public:
-    virtual ~TangentialCollision() = default;
-
-    /// @brief Get the dimension of the collision.
-    int dim() const { return tangent_basis.rows(); }
-
-    /// @brief Get the number of degrees of freedom for the collision.
-    int ndof() const { return dim() * num_vertices(); }
-
-    // -- Abstract methods -----------------------------------------------------
-
-    /// @brief Compute the tangent basis of the collision.
-    /// @param positions Collision stencil's vertex positions.
-    /// @return Tangent basis of the collision.
-    virtual MatrixMax<double, 3, 2>
-    compute_tangent_basis(Eigen::ConstRef<VectorMax12d> positions) const = 0;
-
-    /// @brief Compute the Jacobian of the tangent basis of the collision.
-    /// @param positions Collision stencil's vertex positions.
-    /// @return Jacobian of the tangent basis of the collision.
-    virtual MatrixMax<double, 36, 2> compute_tangent_basis_jacobian(
-        Eigen::ConstRef<VectorMax12d> positions) const = 0;
-
-    /// @brief Compute the barycentric coordinates of the closest point.
-    /// @param positions Collision stencil's vertex positions.
-    /// @return Barycentric coordinates of the closest point.
-    virtual VectorMax2d
-    compute_closest_point(Eigen::ConstRef<VectorMax12d> positions) const = 0;
-
-    /// @brief Compute the Jacobian of the barycentric coordinates of the closest point.
-    /// @param positions Collision stencil's vertex positions.
-    /// @return Jacobian of the barycentric coordinates of the closest point.
-    virtual MatrixMax<double, 2, 12> compute_closest_point_jacobian(
-        Eigen::ConstRef<VectorMax12d> positions) const = 0;
-
-    /// @brief Compute the relative velocity of the collision.
-    /// @param velocities Collision stencil's vertex velocities.
-    /// @return Relative velocity of the collision.
-    virtual VectorMax3d
-    relative_velocity(Eigen::ConstRef<VectorMax12d> velocities) const = 0;
-
-    /// @brief Construct the premultiplier matrix for the relative velocity.
-    /// @note Uses the cached closest point.
-    /// @return A matrix M such that `relative_velocity = M * velocities`.
-    virtual MatrixMax<double, 3, 12> relative_velocity_matrix() const
-    {
-        return relative_velocity_matrix(closest_point);
-    }
-
-    /// @brief Construct the premultiplier matrix for the relative velocity.
-    /// @param closest_point Barycentric coordinates of the closest point.
-    /// @return A matrix M such that `relative_velocity = M * velocities`.
-    virtual MatrixMax<double, 3, 12> relative_velocity_matrix(
-        Eigen::ConstRef<VectorMax2d> closest_point) const = 0;
-
-    /// @brief Construct the Jacobian of the relative velocity premultiplier wrt the closest points.
-    /// @param closest_point Barycentric coordinates of the closest point.
-    /// @return Jacobian of the relative velocity premultiplier wrt the closest points.
-    virtual MatrixMax<double, 6, 12> relative_velocity_matrix_jacobian(
-        Eigen::ConstRef<VectorMax2d> closest_point) const = 0;
-
-public:
-    /// @brief Normal force magnitude
-    double normal_force_magnitude;
-
-    /// @brief Ratio between normal and tangential forces (e.g., friction coefficient)
-    double mu;
-
-    /// @brief Weight
-    double weight = 1;
-
-    /// @brief Gradient of weight with respect to all DOF
-    Eigen::SparseVector<double> weight_gradient;
-
-    /// @brief Barycentric coordinates of the closest point(s)
-    VectorMax2d closest_point;
-
-    /// @brief Tangent basis of the collision (max size 3×2)
-    MatrixMax<double, 3, 2> tangent_basis;
-};
-
-} // namespace ipc
->>>>>>> 159fd8f0
+#pragma once
+
+#include <ipc/friction/smooth_friction_mollifier.hpp>
+#include <ipc/potentials/normal_potential.hpp>
+#include <ipc/tangent/relative_velocity.hpp>
+#include <ipc/utils/eigen_ext.hpp>
+
+namespace ipc {
+
+class TangentialCollision : virtual public CollisionStencil {
+protected:
+    /// @brief Initialize the collision.
+    /// @param collision NormalCollision stencil.
+    /// @param positions Collision stencil's vertex positions.
+    /// @param normal_potential Normal potential used for normal force.
+    /// @param normal_stiffness Normal potential stiffness.
+    void init(
+        const NormalCollision& collision,
+        Eigen::ConstRef<VectorMax12d> positions,
+        const NormalPotential& normal_potential,
+        const double normal_stiffness);
+
+public:
+    virtual ~TangentialCollision() = default;
+
+    /// @brief Get the dimension of the collision.
+    int dim() const { return tangent_basis.rows(); }
+
+    /// @brief Get the number of degrees of freedom for the collision.
+    int ndof() const { return dim() * num_vertices(); }
+
+    // -- Abstract methods -----------------------------------------------------
+
+    /// @brief Compute the tangent basis of the collision.
+    /// @param positions Collision stencil's vertex positions.
+    /// @return Tangent basis of the collision.
+    virtual MatrixMax<double, 3, 2>
+    compute_tangent_basis(Eigen::ConstRef<VectorMax12d> positions) const = 0;
+
+    /// @brief Compute the Jacobian of the tangent basis of the collision.
+    /// @param positions Collision stencil's vertex positions.
+    /// @return Jacobian of the tangent basis of the collision.
+    virtual MatrixMax<double, 36, 2> compute_tangent_basis_jacobian(
+        Eigen::ConstRef<VectorMax12d> positions) const = 0;
+
+    /// @brief Compute the barycentric coordinates of the closest point.
+    /// @param positions Collision stencil's vertex positions.
+    /// @return Barycentric coordinates of the closest point.
+    virtual VectorMax2d
+    compute_closest_point(Eigen::ConstRef<VectorMax12d> positions) const = 0;
+
+    /// @brief Compute the Jacobian of the barycentric coordinates of the closest point.
+    /// @param positions Collision stencil's vertex positions.
+    /// @return Jacobian of the barycentric coordinates of the closest point.
+    virtual MatrixMax<double, 2, 12> compute_closest_point_jacobian(
+        Eigen::ConstRef<VectorMax12d> positions) const = 0;
+
+    /// @brief Compute the relative velocity of the collision.
+    /// @param velocities Collision stencil's vertex velocities.
+    /// @return Relative velocity of the collision.
+    virtual VectorMax3d
+    relative_velocity(Eigen::ConstRef<VectorMax12d> velocities) const = 0;
+
+    /// @brief Construct the premultiplier matrix for the relative velocity.
+    /// @note Uses the cached closest point.
+    /// @return A matrix M such that `relative_velocity = M * velocities`.
+    virtual MatrixMax<double, 3, 12> relative_velocity_matrix() const
+    {
+        return relative_velocity_matrix(closest_point);
+    }
+
+    /// @brief Construct the premultiplier matrix for the relative velocity.
+    /// @param closest_point Barycentric coordinates of the closest point.
+    /// @return A matrix M such that `relative_velocity = M * velocities`.
+    virtual MatrixMax<double, 3, 12> relative_velocity_matrix(
+        Eigen::ConstRef<VectorMax2d> closest_point) const = 0;
+
+    /// @brief Construct the Jacobian of the relative velocity premultiplier wrt the closest points.
+    /// @param closest_point Barycentric coordinates of the closest point.
+    /// @return Jacobian of the relative velocity premultiplier wrt the closest points.
+    virtual MatrixMax<double, 6, 12> relative_velocity_matrix_jacobian(
+        Eigen::ConstRef<VectorMax2d> closest_point) const = 0;
+
+public:
+
+    /// @brief Normal force magnitude
+    double normal_force_magnitude;
+
+    /// @brief Ratio between normal and tangential forces (e.g., global friction coefficient)
+    double mu;
+
+    /// @brief Ratio between normal and tangential forces (e.g., static friction coefficient)
+    double s_mu = -1;
+
+    /// @brief Ratio between normal and tangential forces (e.g., kinetic friction coefficient)
+    double k_mu = -1;
+
+    /// @brief Weight
+    double weight = 1;
+
+    /// @brief Gradient of weight with respect to all DOF
+    Eigen::SparseVector<double> weight_gradient;
+
+    /// @brief Barycentric coordinates of the closest point(s)
+    VectorMax2d closest_point;
+
+    /// @brief Tangent basis of the collision (max size 3×2)
+    MatrixMax<double, 3, 2> tangent_basis;
+};
+
+} // namespace ipc