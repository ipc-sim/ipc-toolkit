--- conflicted
+++ resolved
@@ -1,52 +1,3 @@
-<<<<<<< HEAD
-#pragma once
-
-#include <ipc/candidates/face_vertex.hpp>
-#include <ipc/collisions/tangential/tangential_collision.hpp>
-#include <ipc/utils/eigen_ext.hpp>
-
-namespace ipc {
-
-class FaceVertexTangentialCollision : public FaceVertexCandidate,
-                                      public TangentialCollision {
-public:
-    using FaceVertexCandidate::FaceVertexCandidate;
-
-    FaceVertexTangentialCollision(const FaceVertexNormalCollision& collision);
-
-    FaceVertexTangentialCollision(
-        const FaceVertexNormalCollision& collision,
-        const VectorMax12d& positions,
-        const NormalPotential& normal_potential,
-        const double normal_stiffness);
-
-protected:
-    MatrixMax<double, 3, 2>
-    compute_tangent_basis(const VectorMax12d& positions) const override;
-
-    MatrixMax<double, 36, 2> compute_tangent_basis_jacobian(
-        const VectorMax12d& positions) const override;
-
-    VectorMax2d
-    compute_closest_point(const VectorMax12d& positions) const override;
-
-    MatrixMax<double, 2, 12> compute_closest_point_jacobian(
-        const VectorMax12d& positions) const override;
-
-    VectorMax3d
-    relative_velocity(const VectorMax12d& velocities) const override;
-
-    using TangentialCollision::relative_velocity_matrix;
-
-    MatrixMax<double, 3, 12>
-    relative_velocity_matrix(const VectorMax2d& closest_point) const override;
-
-    MatrixMax<double, 6, 12> relative_velocity_matrix_jacobian(
-        const VectorMax2d& closest_point) const override;
-};
-
-} // namespace ipc
-=======
 #pragma once
 
 #include <ipc/candidates/face_vertex.hpp>
@@ -93,5 +44,4 @@
         Eigen::ConstRef<VectorMax2d> closest_point) const override;
 };
 
-} // namespace ipc
->>>>>>> 159fd8f0
+} // namespace ipc