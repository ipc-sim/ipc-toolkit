#include "constraints.hpp"

#include <ipc/collisions/constraints_builder.hpp>
#include <ipc/utils/unordered_map_and_set.hpp>
#include <ipc/utils/local_to_global.hpp>

#include <tbb/parallel_for.h>
#include <tbb/blocked_range.h>
#include <tbb/enumerable_thread_specific.h>

#include <stdexcept> // std::out_of_range

namespace ipc {

void CollisionConstraints::build(
    const CollisionMesh& mesh,
    const Eigen::MatrixXd& V,
    const double dhat,
    const double dmin,
    const BroadPhaseMethod method)
{
    assert(V.rows() == mesh.num_vertices());

    double inflation_radius = (dhat + dmin) / 1.99; // Conservative inflation

    Candidates candidates;
    construct_collision_candidates(
        mesh, V, candidates, inflation_radius, method);

    build(candidates, mesh, V, dhat, dmin);
}

void CollisionConstraints::build(
    const Candidates& candidates,
    const CollisionMesh& mesh,
    const Eigen::MatrixXd& V,
    const double dhat,
    const double dmin)
{
    assert(V.rows() == mesh.num_vertices());

    clear();

    // Cull the candidates by measuring the distance and dropping those that are
    // greater than dhat.
    const double offset_sqr = (dmin + dhat) * (dmin + dhat);
    auto is_active = [&](double distance_sqr) {
        return distance_sqr < offset_sqr;
    };

    tbb::enumerable_thread_specific<CollisionConstraintsBuilder> storage(
        CollisionConstraintsBuilder(
            use_convergent_formulation, compute_shape_derivatives));

    tbb::parallel_for(
        tbb::blocked_range<size_t>(size_t(0), candidates.ev_candidates.size()),
        [&](const tbb::blocked_range<size_t>& r) {
            storage.local().add_edge_vertex_constraints(
                mesh, V, candidates.ev_candidates, is_active, r.begin(),
                r.end());
        });

    tbb::parallel_for(
        tbb::blocked_range<size_t>(size_t(0), candidates.ee_candidates.size()),
        [&](const tbb::blocked_range<size_t>& r) {
            storage.local().add_edge_edge_constraints(
                mesh, V, candidates.ee_candidates, is_active, r.begin(),
                r.end());
        });

    tbb::parallel_for(
        tbb::blocked_range<size_t>(size_t(0), candidates.fv_candidates.size()),
        [&](const tbb::blocked_range<size_t>& r) {
            storage.local().add_face_vertex_constraints(
                mesh, V, candidates.fv_candidates, is_active, r.begin(),
                r.end());
        });

    CollisionConstraintsBuilder::merge(storage, *this);

    // This is the dhat that is used in the barrier potential (because we use
    // squared distances).
    const double effective_dhat = 2 * dmin * dhat + dhat * dhat;

    for (size_t ci = 0; ci < size(); ci++) {
        CollisionConstraint& constraint = (*this)[ci];
        constraint.minimum_distance = dmin;
        if (use_convergent_formulation) {
            // Divide by dhat to equivalently use the "physical" barrier
            constraint.weight /= effective_dhat;
            if (compute_shape_derivatives) {
                constraint.weight_gradient /= effective_dhat;
            }
        }
    }
}

// ============================================================================

double CollisionConstraints::compute_potential(
    const CollisionMesh& mesh,
    const Eigen::MatrixXd& V,
    const double dhat) const
{
    assert(V.rows() == mesh.num_vertices());

    if (empty()) {
        return 0;
    }

    tbb::enumerable_thread_specific<double> storage(0);

    tbb::parallel_for(
        tbb::blocked_range<size_t>(size_t(0), size()),
        [&](const tbb::blocked_range<size_t>& r) {
            auto& local_potential = storage.local();
            for (size_t i = r.begin(); i < r.end(); i++) {
                // Quadrature weight is premultiplied by compute_potential
                local_potential += (*this)[i].compute_potential(
                    V, mesh.edges(), mesh.faces(), dhat);
            }
        });

    double potential = 0;
    for (const auto& local_potential : storage) {
        potential += local_potential;
    }
    return potential;
}

Eigen::VectorXd CollisionConstraints::compute_potential_gradient(
    const CollisionMesh& mesh,
    const Eigen::MatrixXd& V,
    const double dhat) const
{
    assert(V.rows() == mesh.num_vertices());

    if (empty()) {
        return Eigen::VectorXd::Zero(V.size());
    }

    const Eigen::MatrixXi& E = mesh.edges();
    const Eigen::MatrixXi& F = mesh.faces();

    int dim = V.cols();

    tbb::enumerable_thread_specific<Eigen::VectorXd> storage(
        Eigen::VectorXd::Zero(V.size()));

    tbb::parallel_for(
        tbb::blocked_range<size_t>(size_t(0), size()),
        [&](const tbb::blocked_range<size_t>& r) {
            auto& local_grad = storage.local();
            for (size_t i = r.begin(); i < r.end(); i++) {
                local_gradient_to_global_gradient(
                    (*this)[i].compute_potential_gradient(V, E, F, dhat),
                    (*this)[i].vertex_indices(E, F), dim, local_grad);
            }
        });

    Eigen::VectorXd grad = Eigen::VectorXd::Zero(V.size());
    for (const auto& local_grad : storage) {
        grad += local_grad;
    }
    return grad;
}

Eigen::SparseMatrix<double> CollisionConstraints::compute_potential_hessian(
    const CollisionMesh& mesh,
    const Eigen::MatrixXd& V,
    const double dhat,
    const bool project_hessian_to_psd) const
{
    assert(V.rows() == mesh.num_vertices());

    if (empty()) {
        return Eigen::SparseMatrix<double>(V.size(), V.size());
    }

    const Eigen::MatrixXi& E = mesh.edges();
    const Eigen::MatrixXi& F = mesh.faces();

    const int dim = V.cols();

    tbb::enumerable_thread_specific<std::vector<Eigen::Triplet<double>>>
        storage;

    tbb::parallel_for(
        tbb::blocked_range<size_t>(size_t(0), size()),
        [&](const tbb::blocked_range<size_t>& r) {
            auto& local_hess_triplets = storage.local();

            for (size_t i = r.begin(); i < r.end(); i++) {
                local_hessian_to_global_triplets(
                    (*this)[i].compute_potential_hessian(
                        V, E, F, dhat, project_hessian_to_psd),
                    (*this)[i].vertex_indices(E, F), dim, local_hess_triplets);
            }
        });

    Eigen::SparseMatrix<double> hess(V.size(), V.size());
    for (const auto& local_hess_triplets : storage) {
        Eigen::SparseMatrix<double> local_hess(V.size(), V.size());
        local_hess.setFromTriplets(
            local_hess_triplets.begin(), local_hess_triplets.end());
        hess += local_hess;
    }
    return hess;
}

// ============================================================================

Eigen::SparseMatrix<double> CollisionConstraints::compute_shape_derivative(
    const CollisionMesh& mesh,
    const Eigen::MatrixXd& V,
    const double dhat) const
{
    Eigen::SparseMatrix<double> shape_derivative =
        compute_potential_hessian(mesh, V, dhat, false);

    const Eigen::MatrixXi& E = mesh.edges();
    const Eigen::MatrixXi& F = mesh.faces();

    const int dim = V.cols();

    tbb::enumerable_thread_specific<std::vector<Eigen::Triplet<double>>>
        storage;

    tbb::parallel_for(
        tbb::blocked_range<size_t>(size_t(0), size()),
        [&](const tbb::blocked_range<size_t>& r) {
            auto& local_triplets = storage.local();

            // for (size_t ci = 0; ci < constraint_set.size(); ci++) {
            for (size_t ci = r.begin(); ci < r.end(); ci++) {

                const CollisionConstraint& constraint = (*this)[ci];
                const Eigen::SparseVector<double>& weight_gradient =
                    constraint.weight_gradient;
                if (weight_gradient.size() != V.size()) {
                    throw std::runtime_error(
                        "Shape derivative is not computed for contact constraint!");
                }

                VectorMax12d local_barrier_grad =
                    constraint.compute_potential_gradient(V, E, F, dhat);
                assert(constraint.weight != 0);
                local_barrier_grad.array() /= constraint.weight;

                const std::array<long, 4> ids = constraint.vertex_indices(E, F);
                assert(local_barrier_grad.size() % dim == 0);
                const int n_verts = local_barrier_grad.size() / dim;
                assert(ids.size() >= n_verts); // Can be extra ids

                for (int i = 0; i < n_verts; i++) {
                    for (int d = 0; d < dim; d++) {
                        using Itr = Eigen::SparseVector<double>::InnerIterator;
                        for (Itr j(weight_gradient); j; ++j) {
                            local_triplets.emplace_back(
                                ids[i] * dim + d, j.index(),
                                local_barrier_grad[dim * i + d] * j.value());
                        }
                    }
                }
            }
        });

    for (const auto& local_triplets : storage) {
        Eigen::SparseMatrix<double> local_shape_derivative(V.size(), V.size());
        local_shape_derivative.setFromTriplets(
            local_triplets.begin(), local_triplets.end());
        shape_derivative += local_shape_derivative;
    }

    return shape_derivative;
}

// ============================================================================

// NOTE: Actually distance squared
double CollisionConstraints::compute_minimum_distance(
    const CollisionMesh& mesh, const Eigen::MatrixXd& V) const
{
    assert(V.rows() == mesh.num_vertices());

    if (empty()) {
        return std::numeric_limits<double>::infinity();
    }

    const Eigen::MatrixXi& E = mesh.edges();
    const Eigen::MatrixXi& F = mesh.faces();

    tbb::enumerable_thread_specific<double> storage(
        std::numeric_limits<double>::infinity());

    // Do a single block range over all constraint vectors
    tbb::parallel_for(
        tbb::blocked_range<size_t>(0, size()),
        [&](tbb::blocked_range<size_t> r) {
            double& local_min_dist = storage.local();

            for (size_t i = r.begin(); i < r.end(); i++) {
                const double dist = (*this)[i].compute_distance(V, E, F);

                if (dist < local_min_dist) {
                    local_min_dist = dist;
                }
            }
        });

    double min_dist = std::numeric_limits<double>::infinity();
    for (const auto& local_min_dist : storage) {
        min_dist = std::min(min_dist, local_min_dist);
    }
    return min_dist;
}

// ============================================================================

size_t CollisionConstraints::size() const
{
    return vv_constraints.size() + ev_constraints.size() + ee_constraints.size()
        + fv_constraints.size() + pv_constraints.size();
}

bool CollisionConstraints::empty() const
{
    return vv_constraints.empty() && ev_constraints.empty()
        && ee_constraints.empty() && fv_constraints.empty()
        && pv_constraints.empty();
}

void CollisionConstraints::clear()
{
    vv_constraints.clear();
    ev_constraints.clear();
    ee_constraints.clear();
    fv_constraints.clear();
    pv_constraints.clear();
}

CollisionConstraint& CollisionConstraints::operator[](size_t idx)
{
    if (idx < vv_constraints.size()) {
        return vv_constraints[idx];
    }
    idx -= vv_constraints.size();
    if (idx < ev_constraints.size()) {
        return ev_constraints[idx];
    }
    idx -= ev_constraints.size();
    if (idx < ee_constraints.size()) {
        return ee_constraints[idx];
    }
    idx -= ee_constraints.size();
    if (idx < fv_constraints.size()) {
        return fv_constraints[idx];
    }
    idx -= fv_constraints.size();
    if (idx < pv_constraints.size()) {
        return pv_constraints[idx];
    }
    throw std::out_of_range("Constraint index is out of range!");
}

const CollisionConstraint& CollisionConstraints::operator[](size_t idx) const
{
    if (idx < vv_constraints.size()) {
        return vv_constraints[idx];
    }
    idx -= vv_constraints.size();
    if (idx < ev_constraints.size()) {
        return ev_constraints[idx];
    }
    idx -= ev_constraints.size();
    if (idx < ee_constraints.size()) {
        return ee_constraints[idx];
    }
    idx -= ee_constraints.size();
    if (idx < fv_constraints.size()) {
        return fv_constraints[idx];
    }
    idx -= fv_constraints.size();
    if (idx < pv_constraints.size()) {
        return pv_constraints[idx];
    }
    throw std::out_of_range("Constraint index is out of range!");
}

<<<<<<< HEAD
=======
///////////////////////////////////////////////////////////////////////////////

struct Constraints::Builder {
    // Store the indices to VV and EV pairs to avoid duplicates.
    unordered_map<VertexVertexConstraint, long> vv_to_index;
    unordered_map<EdgeVertexConstraint, long> ev_to_index;
    Constraints constraint_set;
};

namespace {

    template <typename Hash>
    void add_vertex_vertex_constraint(
        std::vector<VertexVertexConstraint>& vv_constraints,
        unordered_map<VertexVertexConstraint, long, Hash>& vv_to_index,
        const long v0i,
        const long v1i,
        const double weight,
        const Eigen::SparseVector<double>& weight_gradient)
    {
        VertexVertexConstraint vv_constraint(v0i, v1i);
        auto found_item = vv_to_index.find(vv_constraint);
        if (found_item != vv_to_index.end()) {
            // Constraint already exists, so increase weight
            vv_constraints[found_item->second].weight += weight;
            vv_constraints[found_item->second].weight_gradient +=
                weight_gradient;
        } else {
            // New constraint, so add it to the end of vv_constraints
            vv_to_index.emplace(vv_constraint, vv_constraints.size());
            vv_constraints.push_back(vv_constraint);
            vv_constraints.back().weight = weight;
            vv_constraints.back().weight_gradient = weight_gradient;
        }
    }

    template <typename Hash>
    void add_edge_vertex_constraint(
        std::vector<EdgeVertexConstraint>& ev_constraints,
        unordered_map<EdgeVertexConstraint, long, Hash>& ev_to_index,
        const long ei,
        const long vi,
        const double weight,
        const Eigen::SparseVector<double>& weight_gradient)
    {
        EdgeVertexConstraint ev_constraint(ei, vi);
        auto found_item = ev_to_index.find(ev_constraint);
        if (found_item != ev_to_index.end()) {
            // Constraint already exists, so increase weight
            ev_constraints[found_item->second].weight += weight;
            ev_constraints[found_item->second].weight_gradient +=
                weight_gradient;
        } else {
            // New constraint, so add it to the end of vv_constraints
            ev_to_index.emplace(ev_constraint, ev_constraints.size());
            ev_constraints.push_back(ev_constraint);
            ev_constraints.back().weight = weight;
            ev_constraints.back().weight_gradient = weight_gradient;
        }
    }

} // namespace

void Constraints::edge_vertex_candiates_to_constraints(
    const CollisionMesh& mesh,
    const Eigen::MatrixXd& V,
    const std::vector<EdgeVertexCandidate>& candidates,
    const std::function<bool(double)>& is_active,
    const size_t start_i,
    const size_t end_i,
    Builder& constraint_builder) const
{
    auto& [vv_to_index, ev_to_index, constraint_set] = constraint_builder;
    auto& C_vv = constraint_set.vv_constraints;
    auto& C_ev = constraint_set.ev_constraints;
    const Eigen::MatrixXi& E = mesh.edges();

    for (size_t i = start_i; i < end_i; i++) {
        const auto& [ei, vi] = candidates[i];
        long e0i = E(ei, 0), e1i = E(ei, 1);

        PointEdgeDistanceType dtype =
            point_edge_distance_type(V.row(vi), V.row(e0i), V.row(e1i));

        double distance_sqr =
            point_edge_distance(V.row(vi), V.row(e0i), V.row(e1i), dtype);

        if (!is_active(distance_sqr))
            continue;

        // ÷ 2 to handle double counting for correct integration
        const double weight =
            use_convergent_formulation ? (mesh.vertex_area(vi) / 2) : 1;

        Eigen::SparseVector<double> weight_gradient;
        if (compute_shape_derivatives) {
            assert(mesh.are_area_jacobians_initialized());
            weight_gradient = use_convergent_formulation
                ? (mesh.vertex_area_gradient(vi) / 2)
                : Eigen::SparseVector<double>(V.size());
        }

        switch (dtype) {
        case PointEdgeDistanceType::P_E0:
            add_vertex_vertex_constraint(
                C_vv, vv_to_index, vi, e0i, weight, weight_gradient);
            break;

        case PointEdgeDistanceType::P_E1:
            add_vertex_vertex_constraint(
                C_vv, vv_to_index, vi, e1i, weight, weight_gradient);
            break;

        case PointEdgeDistanceType::P_E:
            // ev_candidates is a set, so no duplicate EV constraints
            C_ev.emplace_back(ei, vi);
            C_ev.back().weight = weight;
            C_ev.back().weight_gradient = weight_gradient;
            ev_to_index.emplace(C_ev.back(), C_ev.size() - 1);
            break;

        case PointEdgeDistanceType::AUTO:
            assert(false);
            break;
        }
    }
}

void Constraints::edge_edge_candiates_to_constraints(
    const CollisionMesh& mesh,
    const Eigen::MatrixXd& V,
    const std::vector<EdgeEdgeCandidate>& candidates,
    const std::function<bool(double)>& is_active,
    const size_t start_i,
    const size_t end_i,
    Builder& constraint_builder) const
{
    auto& [vv_to_index, ev_to_index, constraint_set] = constraint_builder;
    auto& C_vv = constraint_set.vv_constraints;
    auto& C_ev = constraint_set.ev_constraints;
    auto& C_ee = constraint_set.ee_constraints;
    const Eigen::MatrixXd& V_rest = mesh.vertices_at_rest();
    const Eigen::MatrixXi& E = mesh.edges();

    for (size_t i = start_i; i < end_i; i++) {
        const auto& [eai, ebi] = candidates[i];
        long ea0i = E(eai, 0), ea1i = E(eai, 1);
        long eb0i = E(ebi, 0), eb1i = E(ebi, 1);

        EdgeEdgeDistanceType dtype = edge_edge_distance_type(
            V.row(ea0i), V.row(ea1i), V.row(eb0i), V.row(eb1i));

        double distance_sqr = edge_edge_distance(
            V.row(ea0i), V.row(ea1i), V.row(eb0i), V.row(eb1i), dtype);

        if (!is_active(distance_sqr))
            continue;

        // ÷ 4 to handle double counting and PT + EE for correct integration.
        // Sum edge areas because duplicate edge candidates were removed.
        const double weight = use_convergent_formulation
            ? ((mesh.edge_area(eai) + mesh.edge_area(ebi)) / 4)
            : 1;

        Eigen::SparseVector<double> weight_gradient;
        if (compute_shape_derivatives) {
            assert(mesh.are_area_jacobians_initialized());
            weight_gradient = use_convergent_formulation
                ? ((mesh.edge_area_gradient(eai) + mesh.edge_area_gradient(ebi))
                   / 4)
                : Eigen::SparseVector<double>(V.size());
        }

        double eps_x = edge_edge_mollifier_threshold(
            V_rest.row(ea0i), V_rest.row(ea1i), //
            V_rest.row(eb0i), V_rest.row(eb1i));
        double ee_cross_norm_sqr = edge_edge_cross_squarednorm(
            V.row(ea0i), V.row(ea1i), V.row(eb0i), V.row(eb1i));
        if (ee_cross_norm_sqr < eps_x) {
            // NOTE: This may not actually be the distance type, but all EE
            // pairs requiring mollification must be mollified later.
            dtype = EdgeEdgeDistanceType::EA_EB;
        }

        switch (dtype) {
        case EdgeEdgeDistanceType::EA0_EB0:
            add_vertex_vertex_constraint(
                C_vv, vv_to_index, ea0i, eb0i, weight, weight_gradient);
            break;

        case EdgeEdgeDistanceType::EA0_EB1:
            add_vertex_vertex_constraint(
                C_vv, vv_to_index, ea0i, eb1i, weight, weight_gradient);
            break;

        case EdgeEdgeDistanceType::EA1_EB0:
            add_vertex_vertex_constraint(
                C_vv, vv_to_index, ea1i, eb0i, weight, weight_gradient);
            break;

        case EdgeEdgeDistanceType::EA1_EB1:
            add_vertex_vertex_constraint(
                C_vv, vv_to_index, ea1i, eb1i, weight, weight_gradient);
            break;

        case EdgeEdgeDistanceType::EA_EB0:
            add_edge_vertex_constraint(
                C_ev, ev_to_index, eai, eb0i, weight, weight_gradient);
            break;

        case EdgeEdgeDistanceType::EA_EB1:
            add_edge_vertex_constraint(
                C_ev, ev_to_index, eai, eb1i, weight, weight_gradient);
            break;

        case EdgeEdgeDistanceType::EA0_EB:
            add_edge_vertex_constraint(
                C_ev, ev_to_index, ebi, ea0i, weight, weight_gradient);
            break;

        case EdgeEdgeDistanceType::EA1_EB:
            add_edge_vertex_constraint(
                C_ev, ev_to_index, ebi, ea1i, weight, weight_gradient);
            break;

        case EdgeEdgeDistanceType::EA_EB:
            C_ee.emplace_back(eai, ebi, eps_x);
            C_ee.back().weight = weight;
            C_ee.back().weight_gradient = weight_gradient;
            break;

        case EdgeEdgeDistanceType::AUTO:
            assert(false);
            break;
        }
    }
}

void Constraints::face_vertex_candiates_to_constraints(
    const CollisionMesh& mesh,
    const Eigen::MatrixXd& V,
    const std::vector<FaceVertexCandidate>& candidates,
    const std::function<bool(double)>& is_active,
    const size_t start_i,
    const size_t end_i,
    Builder& constraint_builder) const
{
    auto& [vv_to_index, ev_to_index, constraint_set] = constraint_builder;
    auto& C_vv = constraint_set.vv_constraints;
    auto& C_ev = constraint_set.ev_constraints;
    auto& C_fv = constraint_set.fv_constraints;
    const Eigen::MatrixXi& F = mesh.faces();
    const Eigen::MatrixXi& F2E = mesh.faces_to_edges();

    for (size_t i = start_i; i < end_i; i++) {
        const auto& [fi, vi] = candidates[i];
        long f0i = F(fi, 0), f1i = F(fi, 1), f2i = F(fi, 2);

        // Compute distance type
        PointTriangleDistanceType dtype = point_triangle_distance_type(
            V.row(vi), V.row(f0i), V.row(f1i), V.row(f2i));

        double distance_sqr = point_triangle_distance(
            V.row(vi), V.row(f0i), V.row(f1i), V.row(f2i), dtype);

        if (!is_active(distance_sqr))
            continue;

        // ÷ 4 to handle double counting and PT + EE) for correct integration
        const double weight =
            use_convergent_formulation ? (mesh.vertex_area(vi) / 4) : 1;

        Eigen::SparseVector<double> weight_gradient;
        if (compute_shape_derivatives) {
            assert(mesh.are_area_jacobians_initialized());
            weight_gradient = use_convergent_formulation
                ? (mesh.vertex_area_gradient(vi) / 4)
                : Eigen::SparseVector<double>(V.size());
        }

        switch (dtype) {
        case PointTriangleDistanceType::P_T0:
            add_vertex_vertex_constraint(
                C_vv, vv_to_index, vi, f0i, weight, weight_gradient);
            break;

        case PointTriangleDistanceType::P_T1:
            add_vertex_vertex_constraint(
                C_vv, vv_to_index, vi, f1i, weight, weight_gradient);
            break;

        case PointTriangleDistanceType::P_T2:
            add_vertex_vertex_constraint(
                C_vv, vv_to_index, vi, f2i, weight, weight_gradient);
            break;

        case PointTriangleDistanceType::P_E0:
            add_edge_vertex_constraint(
                C_ev, ev_to_index, F2E(fi, 0), vi, weight, weight_gradient);
            break;

        case PointTriangleDistanceType::P_E1:
            add_edge_vertex_constraint(
                C_ev, ev_to_index, F2E(fi, 1), vi, weight, weight_gradient);
            break;

        case PointTriangleDistanceType::P_E2:
            add_edge_vertex_constraint(
                C_ev, ev_to_index, F2E(fi, 2), vi, weight, weight_gradient);
            break;

        case PointTriangleDistanceType::P_T:
            C_fv.emplace_back(fi, vi);
            C_fv.back().weight = weight;
            C_fv.back().weight_gradient = weight_gradient;
            break;

        case PointTriangleDistanceType::AUTO:
            assert(false);
            break;
        }
    }
}

void Constraints::merge_thread_local_constraints(
    const tbb::enumerable_thread_specific<Builder>& local_storage)
{
    unordered_map<VertexVertexConstraint, long> vv_to_index;
    unordered_map<EdgeVertexConstraint, long> ev_to_index;

    // size up the hash items
    size_t n_vv = 0, n_ev = 0, n_ee = 0, n_fv = 0;
    for (const auto& storage : local_storage) {
        // This is an conservative estimate
        n_vv += storage.constraint_set.vv_constraints.size();
        n_ev += storage.constraint_set.ev_constraints.size();
        n_ee += storage.constraint_set.ee_constraints.size();
        n_fv += storage.constraint_set.fv_constraints.size();
    }
    vv_constraints.reserve(n_vv);
    ev_constraints.reserve(n_ev);
    ee_constraints.reserve(n_ee);
    fv_constraints.reserve(n_fv);

    // merge
    for (const auto& storage : local_storage) {
        const auto& local_constraints = storage.constraint_set;

        if (vv_constraints.empty()) {
            vv_to_index = storage.vv_to_index;
            vv_constraints.insert(
                vv_constraints.end(), local_constraints.vv_constraints.begin(),
                local_constraints.vv_constraints.end());
        } else {
            for (const auto& vv : local_constraints.vv_constraints) {
                add_vertex_vertex_constraint(
                    vv_constraints, vv_to_index, vv.vertex0_index,
                    vv.vertex1_index, vv.weight, vv.weight_gradient);
            }
        }

        if (ev_constraints.empty()) {
            ev_to_index = storage.ev_to_index;
            ev_constraints.insert(
                ev_constraints.end(), local_constraints.ev_constraints.begin(),
                local_constraints.ev_constraints.end());
        } else {
            for (const auto& ev : local_constraints.ev_constraints) {
                add_edge_vertex_constraint(
                    ev_constraints, ev_to_index, ev.edge_index, ev.vertex_index,
                    ev.weight, ev.weight_gradient);
            }
        }

        ee_constraints.insert(
            ee_constraints.end(), local_constraints.ee_constraints.begin(),
            local_constraints.ee_constraints.end());
        fv_constraints.insert(
            fv_constraints.end(), local_constraints.fv_constraints.begin(),
            local_constraints.fv_constraints.end());
    }
}

>>>>>>> 1976eb1a
} // namespace ipc<|MERGE_RESOLUTION|>--- conflicted
+++ resolved
@@ -387,8 +387,6 @@
     throw std::out_of_range("Constraint index is out of range!");
 }
 
-<<<<<<< HEAD
-=======
 ///////////////////////////////////////////////////////////////////////////////
 
 struct Constraints::Builder {
@@ -772,5 +770,4 @@
     }
 }
 
->>>>>>> 1976eb1a
 } // namespace ipc