<<<<<<< HEAD
#pragma once

#include <ipc/candidates/continuous_collision_candidate.hpp>
#include <ipc/distance/distance_type.hpp>

#include <Eigen/Core>

#include <array>

namespace ipc {

class EdgeVertexCandidate : public ContinuousCollisionCandidate {
public:
    EdgeVertexCandidate(long edge_id, long vertex_id);

    // ------------------------------------------------------------------------
    // CollisionStencil

    int num_vertices() const override { return 3; };

    std::array<long, 4> vertex_ids(
        const Eigen::MatrixXi& edges,
        const Eigen::MatrixXi& faces) const override
    {
        return { { vertex_id, edges(edge_id, 0), edges(edge_id, 1), -1 } };
    }

    double compute_distance(const VectorMax12d& positions) const override;

    VectorMax12d
    compute_distance_gradient(const VectorMax12d& positions) const override;

    MatrixMax12d
    compute_distance_hessian(const VectorMax12d& positions) const override;

    // ------------------------------------------------------------------------
    // ContinuousCollisionCandidate

    bool
    ccd(const VectorMax12d& vertices_t0,
        const VectorMax12d& vertices_t1,
        double& toi,
        const double min_distance = 0.0,
        const double tmax = 1.0,
        const NarrowPhaseCCD& narrow_phase_ccd =
            DEFAULT_NARROW_PHASE_CCD) const override;

    // ------------------------------------------------------------------------

    virtual PointEdgeDistanceType known_dtype() const
    {
        return PointEdgeDistanceType::AUTO;
    }

    bool operator==(const EdgeVertexCandidate& other) const;
    bool operator!=(const EdgeVertexCandidate& other) const;
    /// @brief Compare EdgeVertexCandidates for sorting.
    bool operator<(const EdgeVertexCandidate& other) const;

    template <typename H>
    friend H AbslHashValue(H h, const EdgeVertexCandidate& ev)
    {
        return H::combine(std::move(h), ev.edge_id, ev.vertex_id);
    }

    /// @brief ID of the edge
    long edge_id;
    /// @brief ID of the vertex
    long vertex_id;
};

} // namespace ipc
=======
#pragma once

#include <ipc/candidates/collision_stencil.hpp>
#include <ipc/distance/distance_type.hpp>

#include <Eigen/Core>

#include <array>

namespace ipc {

class EdgeVertexCandidate : virtual public CollisionStencil {
public:
    EdgeVertexCandidate(long edge_id, long vertex_id);

    // ------------------------------------------------------------------------
    // CollisionStencil

    int num_vertices() const override { return 3; };

    std::array<long, 4> vertex_ids(
        Eigen::ConstRef<Eigen::MatrixXi> edges,
        Eigen::ConstRef<Eigen::MatrixXi> faces) const override
    {
        return { { vertex_id, edges(edge_id, 0), edges(edge_id, 1), -1 } };
    }

    using CollisionStencil::compute_coefficients;
    using CollisionStencil::compute_distance;
    using CollisionStencil::compute_distance_gradient;
    using CollisionStencil::compute_distance_hessian;

    double
    compute_distance(Eigen::ConstRef<VectorMax12d> positions) const override;

    VectorMax12d compute_distance_gradient(
        Eigen::ConstRef<VectorMax12d> positions) const override;

    MatrixMax12d compute_distance_hessian(
        Eigen::ConstRef<VectorMax12d> positions) const override;

    VectorMax4d compute_coefficients(
        Eigen::ConstRef<VectorMax12d> positions) const override;

    // ------------------------------------------------------------------------

    bool
    ccd(Eigen::ConstRef<VectorMax12d> vertices_t0,
        Eigen::ConstRef<VectorMax12d> vertices_t1,
        double& toi,
        const double min_distance = 0.0,
        const double tmax = 1.0,
        const NarrowPhaseCCD& narrow_phase_ccd =
            DEFAULT_NARROW_PHASE_CCD) const override;

    // ------------------------------------------------------------------------

    virtual PointEdgeDistanceType known_dtype() const
    {
        return PointEdgeDistanceType::AUTO;
    }

    bool operator==(const EdgeVertexCandidate& other) const;
    bool operator!=(const EdgeVertexCandidate& other) const;
    /// @brief Compare EdgeVertexCandidates for sorting.
    bool operator<(const EdgeVertexCandidate& other) const;

    template <typename H>
    friend H AbslHashValue(H h, const EdgeVertexCandidate& ev)
    {
        return H::combine(std::move(h), ev.edge_id, ev.vertex_id);
    }

    /// @brief ID of the edge
    long edge_id;
    /// @brief ID of the vertex
    long vertex_id;
};

} // namespace ipc
>>>>>>> 159fd8f0
<|MERGE_RESOLUTION|>--- conflicted
+++ resolved
@@ -1,77 +1,3 @@
-<<<<<<< HEAD
-#pragma once
-
-#include <ipc/candidates/continuous_collision_candidate.hpp>
-#include <ipc/distance/distance_type.hpp>
-
-#include <Eigen/Core>
-
-#include <array>
-
-namespace ipc {
-
-class EdgeVertexCandidate : public ContinuousCollisionCandidate {
-public:
-    EdgeVertexCandidate(long edge_id, long vertex_id);
-
-    // ------------------------------------------------------------------------
-    // CollisionStencil
-
-    int num_vertices() const override { return 3; };
-
-    std::array<long, 4> vertex_ids(
-        const Eigen::MatrixXi& edges,
-        const Eigen::MatrixXi& faces) const override
-    {
-        return { { vertex_id, edges(edge_id, 0), edges(edge_id, 1), -1 } };
-    }
-
-    double compute_distance(const VectorMax12d& positions) const override;
-
-    VectorMax12d
-    compute_distance_gradient(const VectorMax12d& positions) const override;
-
-    MatrixMax12d
-    compute_distance_hessian(const VectorMax12d& positions) const override;
-
-    // ------------------------------------------------------------------------
-    // ContinuousCollisionCandidate
-
-    bool
-    ccd(const VectorMax12d& vertices_t0,
-        const VectorMax12d& vertices_t1,
-        double& toi,
-        const double min_distance = 0.0,
-        const double tmax = 1.0,
-        const NarrowPhaseCCD& narrow_phase_ccd =
-            DEFAULT_NARROW_PHASE_CCD) const override;
-
-    // ------------------------------------------------------------------------
-
-    virtual PointEdgeDistanceType known_dtype() const
-    {
-        return PointEdgeDistanceType::AUTO;
-    }
-
-    bool operator==(const EdgeVertexCandidate& other) const;
-    bool operator!=(const EdgeVertexCandidate& other) const;
-    /// @brief Compare EdgeVertexCandidates for sorting.
-    bool operator<(const EdgeVertexCandidate& other) const;
-
-    template <typename H>
-    friend H AbslHashValue(H h, const EdgeVertexCandidate& ev)
-    {
-        return H::combine(std::move(h), ev.edge_id, ev.vertex_id);
-    }
-
-    /// @brief ID of the edge
-    long edge_id;
-    /// @brief ID of the vertex
-    long vertex_id;
-};
-
-} // namespace ipc
-=======
 #pragma once
 
 #include <ipc/candidates/collision_stencil.hpp>
@@ -151,5 +77,4 @@
     long vertex_id;
 };
 
-} // namespace ipc
->>>>>>> 159fd8f0
+} // namespace ipc