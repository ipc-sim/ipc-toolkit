--- conflicted
+++ resolved
@@ -1,67 +1,33 @@
-<<<<<<< HEAD
-#pragma once
-
-#include <Eigen/Core>
-
-namespace ipc {
-
-/// @brief Candidate for <b>intersection</b> between edge and face.
-///
-/// Not included in Candidates because it is not a collision candidate.
-class EdgeFaceCandidate {
-public:
-    EdgeFaceCandidate(long edge_id, long face_id);
-
-    bool operator==(const EdgeFaceCandidate& other) const;
-    bool operator!=(const EdgeFaceCandidate& other) const;
-    /// @brief Compare EdgeFaceCandidate for sorting.
-    bool operator<(const EdgeFaceCandidate& other) const;
-
-    template <typename H>
-    friend H AbslHashValue(H h, const EdgeFaceCandidate& fv)
-    {
-        return H::combine(std::move(h), fv.edge_id, fv.face_id);
-    }
-
-    /// @brief ID of the edge
-    long edge_id;
-    /// @brief ID of the face
-    long face_id;
-};
-
-} // namespace ipc
-=======
-#pragma once
-
-#include <ipc/config.hpp>
-
-#include <Eigen/Core>
-
-namespace ipc {
-
-/// @brief Candidate for <b>intersection</b> between edge and face.
-///
-/// Not included in Candidates because it is not a collision candidate.
-class EdgeFaceCandidate {
-public:
-    EdgeFaceCandidate(index_t edge_id, index_t face_id);
-
-    bool operator==(const EdgeFaceCandidate& other) const;
-    bool operator!=(const EdgeFaceCandidate& other) const;
-    /// @brief Compare EdgeFaceCandidate for sorting.
-    bool operator<(const EdgeFaceCandidate& other) const;
-
-    template <typename H>
-    friend H AbslHashValue(H h, const EdgeFaceCandidate& fv)
-    {
-        return H::combine(std::move(h), fv.edge_id, fv.face_id);
-    }
-
-    /// @brief ID of the edge
-    index_t edge_id;
-    /// @brief ID of the face
-    index_t face_id;
-};
-
-} // namespace ipc
->>>>>>> 3ce57050
+#pragma once
+
+#include <ipc/config.hpp>
+
+#include <Eigen/Core>
+
+namespace ipc {
+
+/// @brief Candidate for <b>intersection</b> between edge and face.
+///
+/// Not included in Candidates because it is not a collision candidate.
+class EdgeFaceCandidate {
+public:
+    EdgeFaceCandidate(index_t edge_id, index_t face_id);
+
+    bool operator==(const EdgeFaceCandidate& other) const;
+    bool operator!=(const EdgeFaceCandidate& other) const;
+    /// @brief Compare EdgeFaceCandidate for sorting.
+    bool operator<(const EdgeFaceCandidate& other) const;
+
+    template <typename H>
+    friend H AbslHashValue(H h, const EdgeFaceCandidate& fv)
+    {
+        return H::combine(std::move(h), fv.edge_id, fv.face_id);
+    }
+
+    /// @brief ID of the edge
+    index_t edge_id;
+    /// @brief ID of the face
+    index_t face_id;
+};
+
+} // namespace ipc