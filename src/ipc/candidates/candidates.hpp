--- conflicted
+++ resolved
@@ -125,7 +125,6 @@
         const NarrowPhaseCCD& narrow_phase_ccd =
             DEFAULT_NARROW_PHASE_CCD) const;
 
-<<<<<<< HEAD
     /// @brief Compute the maximum distance every vertex can move (independently) without colliding with any other element.
     /// @note Cap the value at the inflation radius used to build the candidates.
     /// @param mesh The collision mesh.
@@ -212,14 +211,6 @@
     /// @param edges Collision mesh edge indices (rowwise).
     /// @param faces Collision mesh face indices (rowwise).
     /// @return True if the file was saved successfully.
-=======
-    /// @brief Write collision candidates to a file.
-    /// @param filename The name of the file to write to.
-    /// @param vertices The vertex positions.
-    /// @param edges The edge connectivity.
-    /// @param faces The face connectivity.
-    /// @return True if the write was successful, false otherwise.
->>>>>>> 764f6d05
     bool save_obj(
         const std::string& filename,
         Eigen::ConstRef<Eigen::MatrixXd> vertices,
