--- conflicted
+++ resolved
@@ -26,12 +26,8 @@
 
 class HashGrid : public BroadPhase {
 public:
-<<<<<<< HEAD
-    using BroadPhase::BroadPhase;
-=======
     HashGrid() = default;
 
->>>>>>> 617b80e9
     /// @brief Build the broad phase for static collision detection.
     /// @param vertices Vertex positions
     /// @param edges Collision mesh edges
