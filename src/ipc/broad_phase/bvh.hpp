--- conflicted
+++ resolved
@@ -8,12 +8,8 @@
 
 class BVH : public BroadPhase {
 public:
-<<<<<<< HEAD
-    using BroadPhase::BroadPhase;
-=======
     BVH() = default;
 
->>>>>>> 617b80e9
     /// @brief Build the broad phase for static collision detection.
     /// @param vertices Vertex positions
     /// @param edges Collision mesh edges
