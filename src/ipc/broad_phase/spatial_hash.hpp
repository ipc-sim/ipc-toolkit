// Modified version of SpatialHash.hpp from IPC codebase.
// Originally created by Minchen Li.
#pragma once

#include <ipc/broad_phase/broad_phase.hpp>
#include <ipc/utils/eigen_ext.hpp>

#include <memory>
#include <vector>

namespace ipc {

/// @brief Spatial hash broad phase collision detection.
class SpatialHash : public BroadPhase {
public: // constructor
    SpatialHash();
    ~SpatialHash();

    /// @brief Get the name of the broad phase method.
    /// @return The name of the broad phase method.
    std::string name() const override { return "SpatialHash"; }

    // ------------------------------------------------------------------------
    // BroadPhase::build()

    using BroadPhase::build;

    /// @brief Build the spatial hash for static collision detection.
    /// @param vertices Vertex positions
    /// @param edges Collision mesh edges
    /// @param faces Collision mesh faces
    /// @param inflation_radius Radius of inflation around all elements.
    void build(
        Eigen::ConstRef<Eigen::MatrixXd> vertices,
        Eigen::ConstRef<Eigen::MatrixXi> edges,
        Eigen::ConstRef<Eigen::MatrixXi> faces,
        const double inflation_radius = 0) override
    {
        build(vertices, edges, faces, inflation_radius, /*voxel_size=*/-1);
    }

    /// @brief Build the spatial hash for continuous collision detection.
    /// @param vertices_t0 Starting vertices of the vertices.
    /// @param vertices_t1 Ending vertices of the vertices.
    /// @param edges Collision mesh edges
    /// @param faces Collision mesh faces
    /// @param inflation_radius Radius of inflation around all elements.
    void build(
        Eigen::ConstRef<Eigen::MatrixXd> vertices_t0,
        Eigen::ConstRef<Eigen::MatrixXd> vertices_t1,
        Eigen::ConstRef<Eigen::MatrixXi> edges,
        Eigen::ConstRef<Eigen::MatrixXi> faces,
        const double inflation_radius = 0) override
    {
        build(
            vertices_t0, vertices_t1, edges, faces, inflation_radius,
            /*voxel_size=*/-1);
    }

    /// @brief Build the spatial hash from vertex boxes.
    /// @param vertex_boxes AABB boxes for each vertex.
    /// @param edges Collision mesh edges
    /// @param faces Collision mesh faces
    void build(
        const std::vector<AABB>& vertex_boxes,
        Eigen::ConstRef<Eigen::MatrixXi> edges,
        Eigen::ConstRef<Eigen::MatrixXi> faces) override
    {
        build(vertex_boxes, edges, faces, /*voxel_size=*/-1);
    }

    // ------------------------------------------------------------------------
    // SpatialHash::build(..., voxel_size)

    /// @brief Build the spatial hash for static collision detection.
    /// @param vertices Vertex positions
    /// @param edges Collision mesh edges
    /// @param faces Collision mesh faces
    /// @param inflation_radius Radius of inflation around all elements.
    /// @param voxel_size Size of the voxels used in the spatial hash.
    void build(
        Eigen::ConstRef<Eigen::MatrixXd> vertices,
        Eigen::ConstRef<Eigen::MatrixXi> edges,
        Eigen::ConstRef<Eigen::MatrixXi> faces,
        double inflation_radius,
        double voxel_size);

    /// @brief Build the spatial hash for continuous collision detection.
    /// @param vertices_t0 Starting vertices of the vertices.
    /// @param vertices_t1 Ending vertices of the vertices.
    /// @param edges Collision mesh edges
    /// @param faces Collision mesh faces
    /// @param inflation_radius Radius of inflation around all elements.
    /// @param voxel_size Size of the voxels used in the spatial hash.
    void build(
        Eigen::ConstRef<Eigen::MatrixXd> vertices_t0,
        Eigen::ConstRef<Eigen::MatrixXd> vertices_t1,
        Eigen::ConstRef<Eigen::MatrixXi> edges,
        Eigen::ConstRef<Eigen::MatrixXi> faces,
        double inflation_radius,
        double voxel_size);

    /// @brief Build the spatial hash for static collision detection.

    /// @brief Build the spatial hash from vertex boxes.
    /// @param vertex_boxes AABB boxes for each vertex.
    /// @param edges Collision mesh edges
    /// @param faces Collision mesh faces
    /// @param voxel_size Size of the voxels used in the spatial hash.
    void build(
        const std::vector<AABB>& vertex_boxes,
        Eigen::ConstRef<Eigen::MatrixXi> edges,
        Eigen::ConstRef<Eigen::MatrixXi> faces,
        double voxel_size);

<<<<<<< HEAD
    /// @brief Clear any built data.
    void clear() override;
=======
    void clear() override
    {
        BroadPhase::clear();
        voxel_to_primitives.clear();
        point_to_voxels.clear();
        edge_to_voxels.clear();
        face_to_voxels.clear();
    }

    /// @brief Check if primitive index refers to a vertex.
    bool is_vertex_index(int idx) const { return idx < edge_start_ind; }

    /// @brief Check if primitive index refers to an edge.
    bool is_edge_index(int idx) const
    {
        return idx >= edge_start_ind && idx < tri_start_ind;
    }

    /// @brief Check if primitive index refers to a triangle.
    bool is_triangle_index(int idx) const { return idx >= tri_start_ind; }

    /// @brief Convert a primitive index to an edge index.
    int to_edge_index(int idx) const
    {
        assert(is_edge_index(idx));
        return idx - edge_start_ind;
    }

    /// @brief Convert a primitive index to a triangle index.
    int to_triangle_index(int idx) const
    {
        assert(is_triangle_index(idx));
        return idx - tri_start_ind;
    }
>>>>>>> fc15b8e0

    // ========================================================================
    // BroadPhase API

    /// @brief Find the candidate vertex-vertex collisions.
    /// @param[out] candidates The candidate vertex-vertex collisions.
    void detect_vertex_vertex_candidates(
        std::vector<VertexVertexCandidate>& candidates) const override;

    /// @brief Find the candidate edge-vertex collisions.
    /// @param[out] candidates The candidate edge-vertex collisions.
    void detect_edge_vertex_candidates(
        std::vector<EdgeVertexCandidate>& candidates) const override;

    /// @brief Find the candidate edge-edge collisions.
    /// @param[out] candidates The candidate edge-edge collisions.
    void detect_edge_edge_candidates(
        std::vector<EdgeEdgeCandidate>& candidates) const override;

    /// @brief Find the candidate face-vertex collisions.
    /// @param[out] candidates The candidate face-vertex collisions.
    void detect_face_vertex_candidates(
        std::vector<FaceVertexCandidate>& candidates) const override;

    /// @brief Find the candidate edge-face intersections.
    /// @param[out] candidates The candidate edge-face intersections.
    void detect_edge_face_candidates(
        std::vector<EdgeFaceCandidate>& candidates) const override;

    /// @brief Find the candidate face-face collisions.
    /// @param[out] candidates The candidate face-face collisions.
    void detect_face_face_candidates(
        std::vector<FaceFaceCandidate>& candidates) const override;

<<<<<<< HEAD
private: // helper functions
=======
    // ========================================================================
    // Data

    /// @brief The left bottom corner of the world bounding box.
    ArrayMax3d left_bottom_corner;

    /// @brief The right top corner of the world bounding box.
    ArrayMax3d right_top_corner;

    /// @brief The number of voxels in each dimension.
    ArrayMax3i voxel_count;

    /// @brief 1.0 / voxel_size
    double one_div_voxel_size = -1;

    /// @brief The number of voxels in the first two dimensions.
    int voxel_count_0x1 = -1;

    // // The index of the first edge in voxel_occupancies
    int edge_start_ind = -1;
    // // The index of the first triangle in voxel_occupancies
    int tri_start_ind = -1;

    /// @brief Map from voxel index to the primitive indices it contains.
    unordered_map<int, std::vector<int>> voxel_to_primitives;

    /// @brief Map from point index to the voxel indices it occupies.
    std::vector<std::vector<int>> point_to_voxels;

    /// @brief Map from edge index to the voxel indices it occupies.
    std::vector<std::vector<int>> edge_to_voxels;

    /// @brief Map from face index to the voxel indices it occupies.
    std::vector<std::vector<int>> face_to_voxels;

protected: // helper functions
>>>>>>> fc15b8e0
    void build(
        Eigen::ConstRef<Eigen::MatrixXi> edges,
        Eigen::ConstRef<Eigen::MatrixXi> faces,
        double voxel_size);
<<<<<<< HEAD
=======

    void query_point_for_points(int vi, unordered_set<int>& vert_ids) const;

    void query_point_for_edges(int vi, unordered_set<int>& edge_ids) const;

    void query_point_for_triangles(int vi, unordered_set<int>& tri_ids) const;

    // will only put edges with larger than ei index into edge_ids
    void query_edge_for_edges(int eai, unordered_set<int>& edge_ids) const;

    void query_edge_for_triangles(int ei, unordered_set<int>& tri_ids) const;

    // will only put triangles with larger than ti index into tri_ids
    void
    query_triangle_for_triangles(int fai, unordered_set<int>& tri_ids) const;

>>>>>>> fc15b8e0
    int locate_voxel_index(Eigen::ConstRef<VectorMax3d> p) const;

    ArrayMax3i locate_voxel_axis_index(Eigen::ConstRef<VectorMax3d> p) const;

    void locate_box_voxel_axis_index(
        ArrayMax3d min_corner,
        ArrayMax3d max_corner,
        Eigen::Ref<ArrayMax3i> min_index,
        Eigen::Ref<ArrayMax3i> max_index,
        const double inflation_radius = 0) const;

    int voxel_axis_index_to_voxel_index(
        Eigen::ConstRef<ArrayMax3i> voxel_axis_index) const;

    int voxel_axis_index_to_voxel_index(int ix, int iy, int iz) const;

<<<<<<< HEAD
    // --- Data members -------------------------------------------------------

    /// @brief The left bottom corner of the world bounding box.
    ArrayMax3d left_bottom_corner;
=======
    int dim = -1;
>>>>>>> fc15b8e0

    /// @brief The right top corner of the world bounding box.
    ArrayMax3d right_top_corner;

    /// @brief The number of voxels in each dimension.
    ArrayMax3i voxel_count;

    /// @note Use the Pimpl idiom to hide unordered_map and unordered_set from the public API.
    struct Impl;
    /// @brief Pointer to the implementation details.
    std::unique_ptr<Impl> impl;

    /// @brief 1.0 / voxel_size
    double one_div_voxelSize;

    /// @brief The number of voxels in the first two dimensions.
    int voxel_count_0x1;

    /// @brief The dimension of the space (2D or 3D).
    int dim;
};

} // namespace ipc<|MERGE_RESOLUTION|>--- conflicted
+++ resolved
@@ -113,45 +113,8 @@
         Eigen::ConstRef<Eigen::MatrixXi> faces,
         double voxel_size);
 
-<<<<<<< HEAD
     /// @brief Clear any built data.
     void clear() override;
-=======
-    void clear() override
-    {
-        BroadPhase::clear();
-        voxel_to_primitives.clear();
-        point_to_voxels.clear();
-        edge_to_voxels.clear();
-        face_to_voxels.clear();
-    }
-
-    /// @brief Check if primitive index refers to a vertex.
-    bool is_vertex_index(int idx) const { return idx < edge_start_ind; }
-
-    /// @brief Check if primitive index refers to an edge.
-    bool is_edge_index(int idx) const
-    {
-        return idx >= edge_start_ind && idx < tri_start_ind;
-    }
-
-    /// @brief Check if primitive index refers to a triangle.
-    bool is_triangle_index(int idx) const { return idx >= tri_start_ind; }
-
-    /// @brief Convert a primitive index to an edge index.
-    int to_edge_index(int idx) const
-    {
-        assert(is_edge_index(idx));
-        return idx - edge_start_ind;
-    }
-
-    /// @brief Convert a primitive index to a triangle index.
-    int to_triangle_index(int idx) const
-    {
-        assert(is_triangle_index(idx));
-        return idx - tri_start_ind;
-    }
->>>>>>> fc15b8e0
 
     // ========================================================================
     // BroadPhase API
@@ -186,69 +149,12 @@
     void detect_face_face_candidates(
         std::vector<FaceFaceCandidate>& candidates) const override;
 
-<<<<<<< HEAD
 private: // helper functions
-=======
-    // ========================================================================
-    // Data
-
-    /// @brief The left bottom corner of the world bounding box.
-    ArrayMax3d left_bottom_corner;
-
-    /// @brief The right top corner of the world bounding box.
-    ArrayMax3d right_top_corner;
-
-    /// @brief The number of voxels in each dimension.
-    ArrayMax3i voxel_count;
-
-    /// @brief 1.0 / voxel_size
-    double one_div_voxel_size = -1;
-
-    /// @brief The number of voxels in the first two dimensions.
-    int voxel_count_0x1 = -1;
-
-    // // The index of the first edge in voxel_occupancies
-    int edge_start_ind = -1;
-    // // The index of the first triangle in voxel_occupancies
-    int tri_start_ind = -1;
-
-    /// @brief Map from voxel index to the primitive indices it contains.
-    unordered_map<int, std::vector<int>> voxel_to_primitives;
-
-    /// @brief Map from point index to the voxel indices it occupies.
-    std::vector<std::vector<int>> point_to_voxels;
-
-    /// @brief Map from edge index to the voxel indices it occupies.
-    std::vector<std::vector<int>> edge_to_voxels;
-
-    /// @brief Map from face index to the voxel indices it occupies.
-    std::vector<std::vector<int>> face_to_voxels;
-
-protected: // helper functions
->>>>>>> fc15b8e0
-    void build(
-        Eigen::ConstRef<Eigen::MatrixXi> edges,
-        Eigen::ConstRef<Eigen::MatrixXi> faces,
-        double voxel_size);
-<<<<<<< HEAD
-=======
-
-    void query_point_for_points(int vi, unordered_set<int>& vert_ids) const;
-
-    void query_point_for_edges(int vi, unordered_set<int>& edge_ids) const;
-
-    void query_point_for_triangles(int vi, unordered_set<int>& tri_ids) const;
-
-    // will only put edges with larger than ei index into edge_ids
-    void query_edge_for_edges(int eai, unordered_set<int>& edge_ids) const;
-
-    void query_edge_for_triangles(int ei, unordered_set<int>& tri_ids) const;
-
-    // will only put triangles with larger than ti index into tri_ids
-    void
-    query_triangle_for_triangles(int fai, unordered_set<int>& tri_ids) const;
-
->>>>>>> fc15b8e0
+    void build(
+        Eigen::ConstRef<Eigen::MatrixXi> edges,
+        Eigen::ConstRef<Eigen::MatrixXi> faces,
+        double voxel_size);
+
     int locate_voxel_index(Eigen::ConstRef<VectorMax3d> p) const;
 
     ArrayMax3i locate_voxel_axis_index(Eigen::ConstRef<VectorMax3d> p) const;
@@ -265,14 +171,10 @@
 
     int voxel_axis_index_to_voxel_index(int ix, int iy, int iz) const;
 
-<<<<<<< HEAD
     // --- Data members -------------------------------------------------------
 
     /// @brief The left bottom corner of the world bounding box.
     ArrayMax3d left_bottom_corner;
-=======
-    int dim = -1;
->>>>>>> fc15b8e0
 
     /// @brief The right top corner of the world bounding box.
     ArrayMax3d right_top_corner;
@@ -286,13 +188,13 @@
     std::unique_ptr<Impl> impl;
 
     /// @brief 1.0 / voxel_size
-    double one_div_voxelSize;
+    double one_div_voxel_size = -1;
 
     /// @brief The number of voxels in the first two dimensions.
-    int voxel_count_0x1;
+    int voxel_count_0x1 = -1;
 
     /// @brief The dimension of the space (2D or 3D).
-    int dim;
+    int dim = -1;
 };
 
 } // namespace ipc