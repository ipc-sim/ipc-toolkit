// Modified version of SpatialHash.hpp from IPC codebase.
// Originally created by Minchen Li.
#pragma once

#include <ipc/broad_phase/broad_phase.hpp>
#include <ipc/utils/eigen_ext.hpp>

#include <memory>
#include <vector>

namespace ipc {

/// @brief Spatial hash broad phase collision detection.
class SpatialHash : public BroadPhase {
public: // constructor
    SpatialHash();
    ~SpatialHash();

    /// @brief Get the name of the broad phase method.
    /// @return The name of the broad phase method.
    std::string name() const override { return "SpatialHash"; }

<<<<<<< HEAD
    /// @brief Build the spatial hash for static collision detection.
    /// @param vertices Vertex positions
    /// @param edges Collision mesh edges
    /// @param faces Collision mesh faces
    /// @param inflation_radius Radius of inflation around all elements.
=======
    // ------------------------------------------------------------------------
    // BroadPhase::build()

    using BroadPhase::build;

>>>>>>> 764f6d05
    void build(
        Eigen::ConstRef<Eigen::MatrixXd> vertices,
        Eigen::ConstRef<Eigen::MatrixXi> edges,
        Eigen::ConstRef<Eigen::MatrixXi> faces,
        const double inflation_radius = 0) override
    {
        build(vertices, edges, faces, inflation_radius, /*voxel_size=*/-1);
    }

    /// @brief Build the spatial hash for continuous collision detection.
    /// @param vertices_t0 Starting vertices of the vertices.
    /// @param vertices_t1 Ending vertices of the vertices.
    /// @param edges Collision mesh edges
    /// @param faces Collision mesh faces
    /// @param inflation_radius Radius of inflation around all elements.
    void build(
        Eigen::ConstRef<Eigen::MatrixXd> vertices_t0,
        Eigen::ConstRef<Eigen::MatrixXd> vertices_t1,
        Eigen::ConstRef<Eigen::MatrixXi> edges,
        Eigen::ConstRef<Eigen::MatrixXi> faces,
        const double inflation_radius = 0) override
    {
        build(
            vertices_t0, vertices_t1, edges, faces, inflation_radius,
            /*voxel_size=*/-1);
    }

    /// @brief Build the spatial hash for static collision detection.
    /// @param vertices Ending vertices of the vertices.
    /// @param edges Collision mesh edges
    /// @param faces Collision mesh faces
    /// @param inflation_radius Radius of inflation around all elements.
    /// @param voxel_size Size of the voxels used in the spatial hash.
    void build(
        const std::vector<AABB>& vertex_boxes,
        Eigen::ConstRef<Eigen::MatrixXi> edges,
        Eigen::ConstRef<Eigen::MatrixXi> faces) override
    {
        build(vertex_boxes, edges, faces, /*voxel_size=*/-1);
    }

    // ------------------------------------------------------------------------
    // SpatialHash::build(..., voxel_size)

    void build(
        Eigen::ConstRef<Eigen::MatrixXd> vertices,
        Eigen::ConstRef<Eigen::MatrixXi> edges,
        Eigen::ConstRef<Eigen::MatrixXi> faces,
        double inflation_radius,
        double voxel_size)
    {
        build(vertices, vertices, edges, faces, inflation_radius, voxel_size);
    }

    /// @brief Build the spatial hash for continuous collision detection.
    /// @param vertices_t0 Starting vertices of the vertices.
    /// @param vertices_t1 Ending vertices of the vertices.
    /// @param edges Collision mesh edges
    /// @param faces Collision mesh faces
    /// @param inflation_radius Radius of inflation around all elements.
    /// @param voxel_size Size of the voxels used in the spatial hash.
    void build(
        Eigen::ConstRef<Eigen::MatrixXd> vertices_t0,
        Eigen::ConstRef<Eigen::MatrixXd> vertices_t1,
        Eigen::ConstRef<Eigen::MatrixXi> edges,
        Eigen::ConstRef<Eigen::MatrixXi> faces,
        double inflation_radius,
        double voxel_size);

<<<<<<< HEAD
    /// @brief Clear any built data.
    void clear() override;
=======
    void build(
        const std::vector<AABB>& vertex_boxes,
        Eigen::ConstRef<Eigen::MatrixXi> edges,
        Eigen::ConstRef<Eigen::MatrixXi> faces,
        double voxel_size);

    void clear() override
    {
        BroadPhase::clear();
        voxel_to_primitives.clear();
        point_to_voxels.clear();
        edge_to_voxels.clear();
        face_to_voxels.clear();
    }

    /// @brief Check if primitive index refers to a vertex.
    inline bool is_vertex_index(int idx) const { return idx < edge_start_ind; }

    /// @brief Check if primitive index refers to an edge.
    inline bool is_edge_index(int idx) const
    {
        return idx >= edge_start_ind && idx < tri_start_ind;
    }

    /// @brief Check if primitive index refers to a triangle.
    inline bool is_triangle_index(int idx) const
    {
        return idx >= tri_start_ind;
    }

    /// @brief Convert a primitive index to an edge index.
    inline int to_edge_index(int idx) const
    {
        assert(is_edge_index(idx));
        return idx - edge_start_ind;
    }

    /// @brief Convert a primitive index to a triangle index.
    inline int to_triangle_index(int idx) const
    {
        assert(is_triangle_index(idx));
        return idx - tri_start_ind;
    }

    // ========================================================================
    // BroadPhase API
>>>>>>> 764f6d05

    /// @brief Find the candidate vertex-vertex collisions.
    /// @param[out] candidates The candidate vertex-vertex collisions.
    void detect_vertex_vertex_candidates(
        std::vector<VertexVertexCandidate>& candidates) const override;

    /// @brief Find the candidate edge-vertex collisions.
    /// @param[out] candidates The candidate edge-vertex collisions.
    void detect_edge_vertex_candidates(
        std::vector<EdgeVertexCandidate>& candidates) const override;

    /// @brief Find the candidate edge-edge collisions.
    /// @param[out] candidates The candidate edge-edge collisions.
    void detect_edge_edge_candidates(
        std::vector<EdgeEdgeCandidate>& candidates) const override;

    /// @brief Find the candidate face-vertex collisions.
    /// @param[out] candidates The candidate face-vertex collisions.
    void detect_face_vertex_candidates(
        std::vector<FaceVertexCandidate>& candidates) const override;

    /// @brief Find the candidate edge-face intersections.
    /// @param[out] candidates The candidate edge-face intersections.
    void detect_edge_face_candidates(
        std::vector<EdgeFaceCandidate>& candidates) const override;

    /// @brief Find the candidate face-face collisions.
    /// @param[out] candidates The candidate face-face collisions.
    void detect_face_face_candidates(
        std::vector<FaceFaceCandidate>& candidates) const override;

<<<<<<< HEAD
private: // helper functions
=======
    // ========================================================================
    // Data

    /// @brief The left bottom corner of the world bounding box.
    ArrayMax3d left_bottom_corner;

    /// @brief The right top corner of the world bounding box.
    ArrayMax3d right_top_corner;

    /// @brief The number of voxels in each dimension.
    ArrayMax3i voxel_count;

    /// @brief 1.0 / voxel_size
    double one_div_voxelSize;

    /// @brief The number of voxels in the first two dimensions.
    int voxel_count_0x1;

    // // The index of the first edge in voxel_occupancies
    int edge_start_ind;
    // // The index of the first triangle in voxel_occupancies
    int tri_start_ind;

    /// @brief Map from voxel index to the primitive indices it contains.
    unordered_map<int, std::vector<int>> voxel_to_primitives;

    /// @brief Map from point index to the voxel indices it occupies.
    std::vector<std::vector<int>> point_to_voxels;

    /// @brief Map from edge index to the voxel indices it occupies.
    std::vector<std::vector<int>> edge_to_voxels;

    /// @brief Map from face index to the voxel indices it occupies.
    std::vector<std::vector<int>> face_to_voxels;

protected: // helper functions
    void build(
        Eigen::ConstRef<Eigen::MatrixXi> edges,
        Eigen::ConstRef<Eigen::MatrixXi> faces,
        double voxel_size);

    void query_point_for_points(int vi, unordered_set<int>& vert_inds) const;

    void query_point_for_edges(int vi, unordered_set<int>& edge_inds) const;

    void query_point_for_triangles(int vi, unordered_set<int>& tri_inds) const;

    // will only put edges with larger than ei index into edge_inds
    void query_edge_for_edges(int eai, unordered_set<int>& edge_inds) const;

    void query_edge_for_triangles(int ei, unordered_set<int>& tri_inds) const;

    // will only put triangles with larger than ti index into tri_inds
    void
    query_triangle_for_triangles(int ti, unordered_set<int>& tri_inds) const;

>>>>>>> 764f6d05
    int locate_voxel_index(Eigen::ConstRef<VectorMax3d> p) const;

    ArrayMax3i locate_voxel_axis_index(Eigen::ConstRef<VectorMax3d> p) const;

    void locate_box_voxel_axis_index(
        ArrayMax3d min_corner,
        ArrayMax3d max_corner,
        Eigen::Ref<ArrayMax3i> min_index,
        Eigen::Ref<ArrayMax3i> max_index,
        const double inflation_radius = 0) const;

    int voxel_axis_index_to_voxel_index(
        Eigen::ConstRef<ArrayMax3i> voxel_axis_index) const;

    int voxel_axis_index_to_voxel_index(int ix, int iy, int iz) const;

<<<<<<< HEAD
    // --- Data members -------------------------------------------------------

    /// @brief The left bottom corner of the world bounding box.
    ArrayMax3d left_bottom_corner;

    /// @brief The right top corner of the world bounding box.
    ArrayMax3d right_top_corner;

    /// @brief The number of voxels in each dimension.
    ArrayMax3i voxel_count;

    /// @note Use the Pimpl idiom to hide unordered_map and unordered_set from the public API.
    struct Impl;
    /// @brief Pointer to the implementation details.
    std::unique_ptr<Impl> impl;

    /// @brief 1.0 / voxel_size
    double one_div_voxelSize;

    /// @brief The number of voxels in the first two dimensions.
    int voxel_count_0x1;

    /// @brief The dimension of the space (2D or 3D).
    int dim;
=======
    int dim;

private:
    /// @brief Detect candidate collisions between type A and type B.
    /// @tparam Candidate Type of candidate collision.
    /// @tparam swap_order Whether to swap the order of A and B when adding to the candidates.
    /// @tparam triangular Whether to consider (i, j) and (j, i) as the same.
    /// @param[in] boxesA The boxes of type A to detect collisions with.
    /// @param[in] boxesB The boxes of type B to detect collisions with.
    /// @param[in] query_A_for_Bs Function to query boxes of type B for boxes of type A.
    /// @param[in] can_collide Function to determine if two primitives can collide given their ids.
    /// @param[out] candidates The candidate collisions.
    template <typename Candidate, bool swap_order, bool triangular = false>
    void detect_candidates(
        const std::vector<AABB>& boxesA,
        const std::vector<AABB>& boxesB,
        const std::function<void(int, unordered_set<int>&)>& query_A_for_Bs,
        const std::function<bool(int, int)>& can_collide,
        std::vector<Candidate>& candidates) const;

    /// @brief Detect candidate collisions between type A and type A.
    /// @tparam Candidate Type of candidate collision.
    /// @param[in] boxesA The boxes of type A to detect collisions with.
    /// @param[in] query_A_for_As Function to query boxes of type A for boxes of type A.
    /// @param[in] can_collide Function to determine if two primitives can collide given their ids.
    /// @param[out] candidates The candidate collisions.
    template <typename Candidate>
    void detect_candidates(
        const std::vector<AABB>& boxesA,
        const std::function<void(int, unordered_set<int>&)>& query_A_for_As,
        const std::function<bool(int, int)>& can_collide,
        std::vector<Candidate>& candidates) const;
>>>>>>> 764f6d05
};

} // namespace ipc<|MERGE_RESOLUTION|>--- conflicted
+++ resolved
@@ -20,19 +20,16 @@
     /// @return The name of the broad phase method.
     std::string name() const override { return "SpatialHash"; }
 
-<<<<<<< HEAD
+    // ------------------------------------------------------------------------
+    // BroadPhase::build()
+
+    using BroadPhase::build;
+
     /// @brief Build the spatial hash for static collision detection.
     /// @param vertices Vertex positions
     /// @param edges Collision mesh edges
     /// @param faces Collision mesh faces
     /// @param inflation_radius Radius of inflation around all elements.
-=======
-    // ------------------------------------------------------------------------
-    // BroadPhase::build()
-
-    using BroadPhase::build;
-
->>>>>>> 764f6d05
     void build(
         Eigen::ConstRef<Eigen::MatrixXd> vertices,
         Eigen::ConstRef<Eigen::MatrixXi> edges,
@@ -60,12 +57,10 @@
             /*voxel_size=*/-1);
     }
 
-    /// @brief Build the spatial hash for static collision detection.
-    /// @param vertices Ending vertices of the vertices.
+    /// @brief Build the spatial hash from vertex boxes.
+    /// @param vertex_boxes AABB boxes for each vertex.
     /// @param edges Collision mesh edges
     /// @param faces Collision mesh faces
-    /// @param inflation_radius Radius of inflation around all elements.
-    /// @param voxel_size Size of the voxels used in the spatial hash.
     void build(
         const std::vector<AABB>& vertex_boxes,
         Eigen::ConstRef<Eigen::MatrixXi> edges,
@@ -77,15 +72,18 @@
     // ------------------------------------------------------------------------
     // SpatialHash::build(..., voxel_size)
 
+    /// @brief Build the spatial hash for static collision detection.
+    /// @param vertices Vertex positions
+    /// @param edges Collision mesh edges
+    /// @param faces Collision mesh faces
+    /// @param inflation_radius Radius of inflation around all elements.
+    /// @param voxel_size Size of the voxels used in the spatial hash.
     void build(
         Eigen::ConstRef<Eigen::MatrixXd> vertices,
         Eigen::ConstRef<Eigen::MatrixXi> edges,
         Eigen::ConstRef<Eigen::MatrixXi> faces,
         double inflation_radius,
-        double voxel_size)
-    {
-        build(vertices, vertices, edges, faces, inflation_radius, voxel_size);
-    }
+        double voxel_size);
 
     /// @brief Build the spatial hash for continuous collision detection.
     /// @param vertices_t0 Starting vertices of the vertices.
@@ -102,57 +100,24 @@
         double inflation_radius,
         double voxel_size);
 
-<<<<<<< HEAD
-    /// @brief Clear any built data.
-    void clear() override;
-=======
+    /// @brief Build the spatial hash for static collision detection.
+
+    /// @brief Build the spatial hash from vertex boxes.
+    /// @param vertex_boxes AABB boxes for each vertex.
+    /// @param edges Collision mesh edges
+    /// @param faces Collision mesh faces
+    /// @param voxel_size Size of the voxels used in the spatial hash.
     void build(
         const std::vector<AABB>& vertex_boxes,
         Eigen::ConstRef<Eigen::MatrixXi> edges,
         Eigen::ConstRef<Eigen::MatrixXi> faces,
         double voxel_size);
 
-    void clear() override
-    {
-        BroadPhase::clear();
-        voxel_to_primitives.clear();
-        point_to_voxels.clear();
-        edge_to_voxels.clear();
-        face_to_voxels.clear();
-    }
-
-    /// @brief Check if primitive index refers to a vertex.
-    inline bool is_vertex_index(int idx) const { return idx < edge_start_ind; }
-
-    /// @brief Check if primitive index refers to an edge.
-    inline bool is_edge_index(int idx) const
-    {
-        return idx >= edge_start_ind && idx < tri_start_ind;
-    }
-
-    /// @brief Check if primitive index refers to a triangle.
-    inline bool is_triangle_index(int idx) const
-    {
-        return idx >= tri_start_ind;
-    }
-
-    /// @brief Convert a primitive index to an edge index.
-    inline int to_edge_index(int idx) const
-    {
-        assert(is_edge_index(idx));
-        return idx - edge_start_ind;
-    }
-
-    /// @brief Convert a primitive index to a triangle index.
-    inline int to_triangle_index(int idx) const
-    {
-        assert(is_triangle_index(idx));
-        return idx - tri_start_ind;
-    }
+    /// @brief Clear any built data.
+    void clear() override;
 
     // ========================================================================
     // BroadPhase API
->>>>>>> 764f6d05
 
     /// @brief Find the candidate vertex-vertex collisions.
     /// @param[out] candidates The candidate vertex-vertex collisions.
@@ -184,66 +149,11 @@
     void detect_face_face_candidates(
         std::vector<FaceFaceCandidate>& candidates) const override;
 
-<<<<<<< HEAD
 private: // helper functions
-=======
-    // ========================================================================
-    // Data
-
-    /// @brief The left bottom corner of the world bounding box.
-    ArrayMax3d left_bottom_corner;
-
-    /// @brief The right top corner of the world bounding box.
-    ArrayMax3d right_top_corner;
-
-    /// @brief The number of voxels in each dimension.
-    ArrayMax3i voxel_count;
-
-    /// @brief 1.0 / voxel_size
-    double one_div_voxelSize;
-
-    /// @brief The number of voxels in the first two dimensions.
-    int voxel_count_0x1;
-
-    // // The index of the first edge in voxel_occupancies
-    int edge_start_ind;
-    // // The index of the first triangle in voxel_occupancies
-    int tri_start_ind;
-
-    /// @brief Map from voxel index to the primitive indices it contains.
-    unordered_map<int, std::vector<int>> voxel_to_primitives;
-
-    /// @brief Map from point index to the voxel indices it occupies.
-    std::vector<std::vector<int>> point_to_voxels;
-
-    /// @brief Map from edge index to the voxel indices it occupies.
-    std::vector<std::vector<int>> edge_to_voxels;
-
-    /// @brief Map from face index to the voxel indices it occupies.
-    std::vector<std::vector<int>> face_to_voxels;
-
-protected: // helper functions
     void build(
         Eigen::ConstRef<Eigen::MatrixXi> edges,
         Eigen::ConstRef<Eigen::MatrixXi> faces,
         double voxel_size);
-
-    void query_point_for_points(int vi, unordered_set<int>& vert_inds) const;
-
-    void query_point_for_edges(int vi, unordered_set<int>& edge_inds) const;
-
-    void query_point_for_triangles(int vi, unordered_set<int>& tri_inds) const;
-
-    // will only put edges with larger than ei index into edge_inds
-    void query_edge_for_edges(int eai, unordered_set<int>& edge_inds) const;
-
-    void query_edge_for_triangles(int ei, unordered_set<int>& tri_inds) const;
-
-    // will only put triangles with larger than ti index into tri_inds
-    void
-    query_triangle_for_triangles(int ti, unordered_set<int>& tri_inds) const;
-
->>>>>>> 764f6d05
     int locate_voxel_index(Eigen::ConstRef<VectorMax3d> p) const;
 
     ArrayMax3i locate_voxel_axis_index(Eigen::ConstRef<VectorMax3d> p) const;
@@ -260,7 +170,6 @@
 
     int voxel_axis_index_to_voxel_index(int ix, int iy, int iz) const;
 
-<<<<<<< HEAD
     // --- Data members -------------------------------------------------------
 
     /// @brief The left bottom corner of the world bounding box.
@@ -285,40 +194,6 @@
 
     /// @brief The dimension of the space (2D or 3D).
     int dim;
-=======
-    int dim;
-
-private:
-    /// @brief Detect candidate collisions between type A and type B.
-    /// @tparam Candidate Type of candidate collision.
-    /// @tparam swap_order Whether to swap the order of A and B when adding to the candidates.
-    /// @tparam triangular Whether to consider (i, j) and (j, i) as the same.
-    /// @param[in] boxesA The boxes of type A to detect collisions with.
-    /// @param[in] boxesB The boxes of type B to detect collisions with.
-    /// @param[in] query_A_for_Bs Function to query boxes of type B for boxes of type A.
-    /// @param[in] can_collide Function to determine if two primitives can collide given their ids.
-    /// @param[out] candidates The candidate collisions.
-    template <typename Candidate, bool swap_order, bool triangular = false>
-    void detect_candidates(
-        const std::vector<AABB>& boxesA,
-        const std::vector<AABB>& boxesB,
-        const std::function<void(int, unordered_set<int>&)>& query_A_for_Bs,
-        const std::function<bool(int, int)>& can_collide,
-        std::vector<Candidate>& candidates) const;
-
-    /// @brief Detect candidate collisions between type A and type A.
-    /// @tparam Candidate Type of candidate collision.
-    /// @param[in] boxesA The boxes of type A to detect collisions with.
-    /// @param[in] query_A_for_As Function to query boxes of type A for boxes of type A.
-    /// @param[in] can_collide Function to determine if two primitives can collide given their ids.
-    /// @param[out] candidates The candidate collisions.
-    template <typename Candidate>
-    void detect_candidates(
-        const std::vector<AABB>& boxesA,
-        const std::function<void(int, unordered_set<int>&)>& query_A_for_As,
-        const std::function<bool(int, int)>& can_collide,
-        std::vector<Candidate>& candidates) const;
->>>>>>> 764f6d05
 };
 
 } // namespace ipc