#pragma once

#include <ipc/collision_mesh.hpp>
#include <ipc/broad_phase/aabb.hpp>
#include <ipc/candidates/edge_edge.hpp>
#include <ipc/candidates/edge_face.hpp>
#include <ipc/candidates/edge_vertex.hpp>
#include <ipc/candidates/face_face.hpp>
#include <ipc/candidates/face_vertex.hpp>
#include <ipc/candidates/vertex_vertex.hpp>

#include <Eigen/Core>

namespace ipc {

class Candidates; // Forward declaration

<<<<<<< HEAD
enum class BroadPhaseMethod {
    HASH_GRID,
    BRUTE_FORCE,
    SPATIAL_HASH,
    BVH,
    SWEEP_AND_TINIEST_QUEUE
};

=======
/// @brief Base class for broad phase collision detection methods.
>>>>>>> 764f6d05
class BroadPhase {
public:
    BroadPhase() { }
    virtual ~BroadPhase() { clear(); }

    /// @brief Get the name of the broad phase method.
    /// @return The name of the broad phase method.
    virtual std::string name() const = 0;

    /// @brief Build the broad phase for static collision detection.
    /// @param vertices Vertex positions
    /// @param edges Collision mesh edges
    /// @param faces Collision mesh faces
    /// @param inflation_radius Radius of inflation around all elements.
    virtual void build(
        Eigen::ConstRef<Eigen::MatrixXd> vertices,
        Eigen::ConstRef<Eigen::MatrixXi> edges,
        Eigen::ConstRef<Eigen::MatrixXi> faces,
        const double inflation_radius = 0);

    /// @brief Build the broad phase for continuous collision detection.
    /// @param vertices_t0 Starting vertices of the vertices.
    /// @param vertices_t1 Ending vertices of the vertices.
    /// @param edges Collision mesh edges
    /// @param faces Collision mesh faces
    /// @param inflation_radius Radius of inflation around all elements.
    virtual void build(
        Eigen::ConstRef<Eigen::MatrixXd> vertices_t0,
        Eigen::ConstRef<Eigen::MatrixXd> vertices_t1,
        Eigen::ConstRef<Eigen::MatrixXi> edges,
        Eigen::ConstRef<Eigen::MatrixXi> faces,
        const double inflation_radius = 0);

    /// @brief Build the broad phase for collision detection.
    /// @param vertex_boxes AABBs for the vertices.
    /// @param edges Collision mesh edges
    /// @param faces Collision mesh faces
    virtual void build(
        const std::vector<AABB>& vertex_boxes,
        Eigen::ConstRef<Eigen::MatrixXi> edges,
        Eigen::ConstRef<Eigen::MatrixXi> faces);

    /// @brief Clear any built data.
    virtual void clear();

    /// @brief Detect all collision candidates needed for a given dimensional simulation.
    /// @param dim The dimension of the simulation (i.e., 2 or 3).
    /// @param candidates The detected collision candidates.
    void detect_collision_candidates(int dim, Candidates& candidates) const;

    /// @brief Find the candidate vertex-vertex collisions.
    /// @param[out] candidates The candidate vertex-vertex collisions.
    virtual void detect_vertex_vertex_candidates(
        std::vector<VertexVertexCandidate>& candidates) const = 0;

    /// @brief Find the candidate edge-vertex collisions.
    /// @param[out] candidates The candidate edge-vertex collisions.
    virtual void detect_edge_vertex_candidates(
        std::vector<EdgeVertexCandidate>& candidates) const = 0;

    /// @brief Find the candidate edge-edge collisions.
    /// @param[out] candidates The candidate edge-edge collisions.
    virtual void detect_edge_edge_candidates(
        std::vector<EdgeEdgeCandidate>& candidates) const = 0;

    /// @brief Find the candidate face-vertex collisions.
    /// @param[out] candidates The candidate face-vertex collisions.
    virtual void detect_face_vertex_candidates(
        std::vector<FaceVertexCandidate>& candidates) const = 0;

    /// @brief Find the candidate edge-face intersections.
    /// @param[out] candidates The candidate edge-face intersections.
    virtual void detect_edge_face_candidates(
        std::vector<EdgeFaceCandidate>& candidates) const = 0;

    /// @brief Find the candidate face-face collisions.
    /// @param[out] candidates The candidate face-face collisions.
    virtual void detect_face_face_candidates(
        std::vector<FaceFaceCandidate>& candidates) const = 0;

    /// @brief Function for determining if two vertices can collide.
    std::function<bool(size_t, size_t)> can_vertices_collide =
        default_can_vertices_collide;

protected:
    /// @brief Build the broad phase for collision detection.
    /// @note Assumes the vertex_boxes have been built.
    /// @param edges Collision mesh edges
    /// @param faces Collision mesh faces
    virtual void build(
        Eigen::ConstRef<Eigen::MatrixXi> edges,
        Eigen::ConstRef<Eigen::MatrixXi> faces);

    virtual bool can_edge_vertex_collide(size_t ei, size_t vi) const;
    virtual bool can_edges_collide(size_t eai, size_t ebi) const;
    virtual bool can_face_vertex_collide(size_t fi, size_t vi) const;
    virtual bool can_edge_face_collide(size_t ei, size_t fi) const;
    virtual bool can_faces_collide(size_t fai, size_t fbi) const;

    static bool default_can_vertices_collide(size_t, size_t) { return true; }

    std::vector<AABB> vertex_boxes;
    std::vector<AABB> edge_boxes;
    std::vector<AABB> face_boxes;
};

std::shared_ptr<BroadPhase>
build_broad_phase(const BroadPhaseMethod& broad_phase_method);
} // namespace ipc<|MERGE_RESOLUTION|>--- conflicted
+++ resolved
@@ -15,18 +15,7 @@
 
 class Candidates; // Forward declaration
 
-<<<<<<< HEAD
-enum class BroadPhaseMethod {
-    HASH_GRID,
-    BRUTE_FORCE,
-    SPATIAL_HASH,
-    BVH,
-    SWEEP_AND_TINIEST_QUEUE
-};
-
-=======
 /// @brief Base class for broad phase collision detection methods.
->>>>>>> 764f6d05
 class BroadPhase {
 public:
     BroadPhase() { }
@@ -132,7 +121,4 @@
     std::vector<AABB> edge_boxes;
     std::vector<AABB> face_boxes;
 };
-
-std::shared_ptr<BroadPhase>
-build_broad_phase(const BroadPhaseMethod& broad_phase_method);
 } // namespace ipc