#pragma once

#include <ipc/config.hpp>

#ifdef IPC_TOOLKIT_WITH_FILIB

#include <ipc/utils/eigen_ext.hpp>

#include <filib/interval.hpp>
#include <spdlog/fmt/bundled/ostream.h>

namespace filib {
/// @brief Interval type
class Interval : public interval {
public:
    /// @brief Construct an Interval from a filib interval
    /// @param i The filib interval
    Interval(const interval& i) : interval(i) { }

    /// @brief Construct an empty Interval
    Interval()
    {
        this->INF = 0;
        this->SUP = 0;
    }

    /// @brief Construct an Interval from a single value
    /// @param x The value
    explicit Interval(double x)
    {
        this->INF = x;
        this->SUP = x;
    }

    /// @brief Construct an Interval from two values
    /// @param x The infimum value
    /// @param y The supremum value
    Interval(double x, double y)
    {
        this->INF = x;
        this->SUP = y;
    }

    static Interval empty()
    {
        return Interval(
            std::numeric_limits<double>::infinity(),
            -std::numeric_limits<double>::infinity());
    }

    // friend std::ostream& operator<<(std::ostream& out, const Interval& i)
    // {
    //     return out << "[" << i.INF << ", " << i.SUP << "]";
    // }
};
} // namespace filib

template <> struct fmt::formatter<filib::Interval> : ostream_formatter { };

namespace ipc {

<<<<<<< HEAD
typedef Vector2<filib::Interval> Vector2I;
typedef Vector3<filib::Interval> Vector3I;
typedef VectorMax3<filib::Interval> VectorMax3I;
typedef VectorX<filib::Interval> VectorXI;
typedef RowVector2<filib::Interval> RowVector2I;
typedef RowVector3<filib::Interval> RowVector3I;
typedef RowVectorMax3<filib::Interval> RowVectorMax3I;
typedef RowVectorX<filib::Interval> RowVectorXI;
typedef Matrix2<filib::Interval> Matrix2I;
typedef Matrix3<filib::Interval> Matrix3I;
typedef MatrixMax3<filib::Interval> MatrixMax3I;
typedef MatrixX<filib::Interval> MatrixXI;

/// @brief Compute the L2 norm of a n-dimensional interval
/// @param v The n-dimensional interval
/// @return The L2 norm of the interval
filib::Interval squared_norm(const Eigen::Ref<const VectorXI>& v); // L2 norm

/// @brief Compute the L2 norm of a n-dimensional interval
/// @param v The n-dimensional interval
/// @return The L2 norm of the interval
filib::Interval norm(const Eigen::Ref<const VectorXI>& v); // L2 norm
=======
/// @brief 2D vector of intervals
using Vector2I = Eigen::Vector2<filib::Interval>;
/// @brief 3D vector of intervals
using Vector3I = Eigen::Vector3<filib::Interval>;
/// @brief Dynamic vector of intervals
using VectorXI = Eigen::VectorX<filib::Interval>;

/// @brief 2D row vector of intervals
using RowVector2I = Eigen::RowVector2<filib::Interval>;
/// @brief 3D row vector of intervals
using RowVector3I = Eigen::RowVector3<filib::Interval>;
/// @brief Dynamic row vector of intervals
using RowVectorXI = Eigen::RowVectorX<filib::Interval>;

/// @brief 2x2 matrix of intervals
using Matrix2I = Eigen::Matrix2<filib::Interval>;
/// @brief 3x3 matrix of intervals
using Matrix3I = Eigen::Matrix3<filib::Interval>;
/// @brief Dynamic matrix of intervals
using MatrixXI = Eigen::MatrixX<filib::Interval>;

/// @brief Dynamic vector of intervals with a maximum size of 3
using VectorMax3I = VectorMax3<filib::Interval>;
/// @brief Dynamic row vector of intervals with a maximum size of 3
using RowVectorMax3I = RowVectorMax3<filib::Interval>;
/// @brief Dynamic matrix of intervals with a maximum size of 3x3
using MatrixMax3I = MatrixMax3<filib::Interval>;

/// @brief Compute the squared L2 norm of an n-dimensional interval
/// @note This should be used instead of the .squaredNorm() method of Eigen because it avoids negative values in intermediate computations.
/// @param v The n-dimensional interval
/// @return The squared L2 norm of the interval
filib::Interval squared_norm(Eigen::ConstRef<VectorXI> v); // L2 norm

/// @brief Compute the L2 norm of a n-dimensional interval
/// @note This should be used instead of the .norm() method of Eigen because it avoids negative values in intermediate computations.
/// @param v The n-dimensional interval
/// @return The L2 norm of the interval
filib::Interval norm(Eigen::ConstRef<VectorXI> v); // L2 norm
>>>>>>> 3ce57050

} // namespace ipc

namespace Eigen {

template <typename BinOp>
struct ScalarBinaryOpTraits<filib::Interval, double, BinOp> {
    typedef filib::Interval ReturnType;
};

template <typename BinOp>
struct ScalarBinaryOpTraits<double, filib::Interval, BinOp> {
    typedef filib::Interval ReturnType;
};

} // namespace Eigen

#endif<|MERGE_RESOLUTION|>--- conflicted
+++ resolved
@@ -59,30 +59,6 @@
 
 namespace ipc {
 
-<<<<<<< HEAD
-typedef Vector2<filib::Interval> Vector2I;
-typedef Vector3<filib::Interval> Vector3I;
-typedef VectorMax3<filib::Interval> VectorMax3I;
-typedef VectorX<filib::Interval> VectorXI;
-typedef RowVector2<filib::Interval> RowVector2I;
-typedef RowVector3<filib::Interval> RowVector3I;
-typedef RowVectorMax3<filib::Interval> RowVectorMax3I;
-typedef RowVectorX<filib::Interval> RowVectorXI;
-typedef Matrix2<filib::Interval> Matrix2I;
-typedef Matrix3<filib::Interval> Matrix3I;
-typedef MatrixMax3<filib::Interval> MatrixMax3I;
-typedef MatrixX<filib::Interval> MatrixXI;
-
-/// @brief Compute the L2 norm of a n-dimensional interval
-/// @param v The n-dimensional interval
-/// @return The L2 norm of the interval
-filib::Interval squared_norm(const Eigen::Ref<const VectorXI>& v); // L2 norm
-
-/// @brief Compute the L2 norm of a n-dimensional interval
-/// @param v The n-dimensional interval
-/// @return The L2 norm of the interval
-filib::Interval norm(const Eigen::Ref<const VectorXI>& v); // L2 norm
-=======
 /// @brief 2D vector of intervals
 using Vector2I = Eigen::Vector2<filib::Interval>;
 /// @brief 3D vector of intervals
@@ -122,7 +98,6 @@
 /// @param v The n-dimensional interval
 /// @return The L2 norm of the interval
 filib::Interval norm(Eigen::ConstRef<VectorXI> v); // L2 norm
->>>>>>> 3ce57050
 
 } // namespace ipc
 
