#pragma once

#include <ipc/utils/eigen_ext.hpp>
#include <ipc/utils/unordered_map_and_set.hpp>

namespace ipc {

/// @brief A class for encapsolating the transformation/selections needed to go from a volumetric FE mesh to a surface collision mesh.
class CollisionMesh {
public:
    /// @brief Construct a new Collision Mesh object.
    /// Collision Mesh objects are immutable, so use the other constructors.
    CollisionMesh() = default;

    /// @brief Construct a new Collision Mesh object directly from the collision mesh vertices.
    /// @param rest_positions The vertices of the collision mesh at rest (|V| × dim).
    /// @param edges The edges of the collision mesh (|E| × 2).
    /// @param faces The faces of the collision mesh (|F| × 3).
    /// @param displacement_map The displacement mapping from displacements on the full mesh to the collision mesh.
    CollisionMesh(
        Eigen::ConstRef<Eigen::MatrixXd> rest_positions,
        Eigen::ConstRef<Eigen::MatrixXi> edges = Eigen::MatrixXi(),
        Eigen::ConstRef<Eigen::MatrixXi> faces = Eigen::MatrixXi(),
        const Eigen::SparseMatrix<double>& displacement_map =
            Eigen::SparseMatrix<double>());

    /// @brief Construct a new Collision Mesh object from a full mesh vertices.
    /// @param include_vertex Vector of bools indicating whether each vertex should be included in the collision mesh.
    /// @param full_rest_positions The vertices of the full mesh at rest (|V| × dim).
    /// @param edges The edges of the collision mesh indexed into the full mesh vertices (|E| × 2).
    /// @param faces The faces of the collision mesh indexed into the full mesh vertices (|F| × 3).
    /// @param displacement_map The displacement mapping from displacements on the full mesh to the collision mesh.
    CollisionMesh(
        const std::vector<bool>& include_vertex,
        Eigen::ConstRef<Eigen::MatrixXd> full_rest_positions,
        Eigen::ConstRef<Eigen::MatrixXi> edges = Eigen::MatrixXi(),
        Eigen::ConstRef<Eigen::MatrixXi> faces = Eigen::MatrixXi(),
        const Eigen::SparseMatrix<double>& displacement_map =
            Eigen::SparseMatrix<double>());

    /// @brief Helper function that automatically builds include_vertex using construct_is_on_surface.
    /// @param full_rest_positions The full vertices at rest (|FV| × dim).
    /// @param edges The edge matrix of mesh (|E| × 2).
    /// @param faces The face matrix of mesh (|F| × 3).
    /// @return Constructed CollisionMesh.
    static CollisionMesh build_from_full_mesh(
        Eigen::ConstRef<Eigen::MatrixXd> full_rest_positions,
        Eigen::ConstRef<Eigen::MatrixXi> edges,
        Eigen::ConstRef<Eigen::MatrixXi> faces = Eigen::MatrixXi())
    {
        return CollisionMesh(
            construct_is_on_surface(full_rest_positions.rows(), edges),
            full_rest_positions, edges, faces);
    }

    // The following functions are used to initialize optional data structures.

    /// @brief Initialize vertex-vertex and edge-vertex adjacencies.
    void init_adjacencies();

    /// @brief Initialize vertex and edge areas.
    void init_area_jacobians();

    /// @brief Destroy the Collision Mesh object
    ~CollisionMesh() = default;

    /// @brief Get the number of vertices in the collision mesh.
    size_t num_vertices() const { return m_vertex_to_full_vertex.size(); }

    /// @brief Get the number of codimensional vertices in the collision mesh.
    size_t num_codim_vertices() const { return codim_vertices().size(); }

    /// @brief Get the number of codimensional edges in the collision mesh.
    size_t num_codim_edges() const { return codim_edges().size(); }

    /// @brief Get the number of edges in the collision mesh.
    size_t num_edges() const { return edges().rows(); }

    /// @brief Get the number of faces in the collision mesh.
    size_t num_faces() const { return faces().rows(); }

    /// @brief Get the dimension of the mesh.
    size_t dim() const { return m_rest_positions.cols(); }

    /// @brief Get the number of degrees of freedom in the collision mesh.
    size_t ndof() const { return num_vertices() * dim(); }

    /// @brief Get the number of vertices in the full mesh.
    size_t full_num_vertices() const { return m_full_vertex_to_vertex.size(); }

    /// @brief Get the number of degrees of freedom in the full mesh.
    size_t full_ndof() const { return full_num_vertices() * dim(); }

    /// @brief Get the vertices of the collision mesh at rest (|V| × dim).
    const Eigen::MatrixXd& rest_positions() const { return m_rest_positions; }

    /// @brief Get the indices of codimensional vertices of the collision mesh (|CV| x 1).
    const Eigen::VectorXi& codim_vertices() const { return m_codim_vertices; }

<<<<<<< HEAD
    bool is_codim_vertex(const long& v) const { return m_is_codim_vertex[v]; }

    /// @brief Get the indices of codimensional edges of the collision mesh (#CE x 1).
    const Eigen::VectorXi& codim_edges() const { return m_codim_edges; }

    bool is_codim_edge(const long& e) const { return m_is_codim_edge[e]; }

    /// @brief Get the edges of the collision mesh (#E × 2).
=======
    /// @brief Get the indices of codimensional edges of the collision mesh (|CE| x 1).
    const Eigen::VectorXi& codim_edges() const { return m_codim_edges; }

    /// @brief Get the edges of the collision mesh (|E| × 2).
>>>>>>> 3ce57050
    const Eigen::MatrixXi& edges() const { return m_edges; }

    /// @brief Get the faces of the collision mesh (|F| × 3).
    const Eigen::MatrixXi& faces() const { return m_faces; }

    /// @brief Get the mapping from faces to edges of the collision mesh (|F| × 3).
    const Eigen::MatrixXi& faces_to_edges() const { return m_faces_to_edges; }

    double edge_length(const int& edge_id) const;
    double max_edge_length() const;

    const std::vector<std::vector<int>>& vertices_to_edges() const
    {
        return m_vertices_to_edges;
    }

    const std::vector<std::vector<int>>& vertices_to_faces() const
    {
        return m_vertices_to_faces;
    }

    const Eigen::MatrixXi& edges_to_faces() const { return m_edges_to_faces; }

    std::vector<long> find_vertex_adjacent_vertices(const long& v) const;

    // -----------------------------------------------------------------------

    /// @brief Compute the vertex positions from the positions of the full mesh.
    /// @param full_positions The vertex positions of the full mesh (|FV| × dim).
    /// @return The vertex positions of the collision mesh (|V| × dim).
    Eigen::MatrixXd
    vertices(Eigen::ConstRef<Eigen::MatrixXd> full_positions) const;

    /// @brief Compute the vertex positions from vertex displacements on the full mesh.
    /// @param full_displacements The vertex displacements on the full mesh (|FV| × dim).
    /// @return The vertex positions of the collision mesh (|V| × dim).
    Eigen::MatrixXd displace_vertices(
        Eigen::ConstRef<Eigen::MatrixXd> full_displacements) const;

    /// @brief Map vertex displacements on the full mesh to vertex displacements on the collision mesh.
    /// @param full_displacements The vertex displacements on the full mesh (|FV| × dim).
    /// @return The vertex displacements on the collision mesh (|V| × dim).
    Eigen::MatrixXd map_displacements(
        Eigen::ConstRef<Eigen::MatrixXd> full_displacements) const;

    /// @brief Map a vertex ID to the corresponding vertex ID in the full mesh.
    /// @param id Vertex ID in the collision mesh.
    /// @return Vertex ID in the full mesh.
    index_t to_full_vertex_id(const index_t id) const
    {
        assert(id < num_vertices());
        return m_vertex_to_full_vertex[id];
    }

    /// @brief Map a vector quantity on the collision mesh to the full mesh.
    /// This is useful for mapping gradients from the collision mesh to the full
    /// mesh (i.e., applies the chain-rule).
    /// @param x Vector quantity on the collision mesh with size equal to ndof().
    /// @return Vector quantity on the full mesh with size equal to full_ndof().
    Eigen::VectorXd to_full_dof(Eigen::ConstRef<Eigen::VectorXd> x) const;

    /// @brief Map a matrix quantity on the collision mesh to the full mesh.
    /// This is useful for mapping Hessians from the collision mesh to the full
    /// mesh (i.e., applies the chain-rule).
    /// @param X Matrix quantity on the collision mesh with size equal to ndof() × ndof().
    /// @return Matrix quantity on the full mesh with size equal to full_ndof() × full_ndof().
    Eigen::SparseMatrix<double>
    to_full_dof(const Eigen::SparseMatrix<double>& X) const;

    // -----------------------------------------------------------------------

    /// @brief Get the vertex-vertex adjacency matrix.
    const std::vector<unordered_set<int>>& vertex_vertex_adjacencies() const
    {
        if (!are_adjacencies_initialized()) {
            throw std::runtime_error(
                "Vertex-vertex adjacencies not initialized. Call init_adjacencies() first.");
        }
        return m_vertex_vertex_adjacencies;
    }

    /// @brief Get the vertex-edge adjacency matrix.
    const std::vector<unordered_set<int>>& vertex_edge_adjacencies() const
    {
        if (!are_adjacencies_initialized()) {
            throw std::runtime_error(
                "Vertex-edge adjacencies not initialized. Call init_adjacencies() first.");
        }
        return m_vertex_edge_adjacencies;
    }

    /// @brief Get the edge-vertex adjacency matrix.
    const std::vector<unordered_set<int>>& edge_vertex_adjacencies() const
    {
        if (!are_adjacencies_initialized()) {
            throw std::runtime_error(
                "Edge-vertex adjacencies not initialized. Call init_adjacencies() first.");
        }
        return m_edge_vertex_adjacencies;
    }

    /// @brief Determine if the adjacencies have been initialized by calling init_adjacencies().
    bool are_adjacencies_initialized() const
    {
        return !m_vertex_vertex_adjacencies.empty()
            && !m_vertex_edge_adjacencies.empty()
            && !m_edge_vertex_adjacencies.empty();
    }

    /// @brief Is a vertex on the boundary of the collision mesh?
    /// @param vi Vertex ID.
    /// @return True if the vertex is on the boundary of the collision mesh.
    bool is_vertex_on_boundary(const int vi) const
    {
        return m_is_vertex_on_boundary[vi];
    }

    /// @brief Get the barycentric area of a vertex.
    /// @param vi Vertex ID.
    /// @return Barycentric area of vertex vi.
    double vertex_area(const size_t vi) const { return m_vertex_areas[vi]; }

    /// @brief Get the barycentric area of the vertices.
    const Eigen::VectorXd& vertex_areas() const { return m_vertex_areas; }

    /// @brief Get the gradient of the barycentric area of a vertex wrt the rest positions of all points.
    /// @param vi Vertex ID.
    /// @return Gradient of the barycentric area of vertex vi wrt the rest positions of all points.
    const Eigen::SparseVector<double>&
    vertex_area_gradient(const size_t vi) const
    {
        if (!are_area_jacobians_initialized()) {
            throw std::runtime_error(
                "Vertex area Jacobian not initialized. Call init_area_jacobians() first.");
        }
        return m_vertex_area_jacobian[vi];
    }

    /// @brief Get the barycentric area of an edge.
    /// @param ei Edge ID.
    /// @return Barycentric area of edge ei.
    double edge_area(const size_t ei) const { return m_edge_areas[ei]; }

    /// @brief Get the barycentric area of the edges.
    const Eigen::VectorXd& edge_areas() const { return m_edge_areas; }

    /// @brief Get the gradient of the barycentric area of an edge wrt the rest positions of all points.
    /// @param ei Edge ID.
    /// @return Gradient of the barycentric area of edge ei wrt the rest positions of all points.
    const Eigen::SparseVector<double>& edge_area_gradient(const size_t ei) const
    {
        if (!are_area_jacobians_initialized()) {
            throw std::runtime_error(
                "Edge area Jacobian not initialized. Call init_area_jacobians() first.");
        }
        return m_edge_area_jacobian[ei];
    }

    /// @brief Determine if the area Jacobians have been initialized by calling init_area_jacobians().
    bool are_area_jacobians_initialized() const
    {
        return m_vertex_area_jacobian.size() == num_vertices()
            && m_edge_area_jacobian.size() == num_edges();
    }

    // -----------------------------------------------------------------------

    /// @brief Construct a vector of bools indicating whether each vertex is on the surface.
    /// @param num_vertices The number of vertices in the mesh.
    /// @param edges The surface edges of the mesh (|E| × 2).
    /// @param codim_vertices The indices of codimensional vertices (|CV| x 1).
    /// @return A vector of bools indicating whether each vertex is on the surface.
    static std::vector<bool> construct_is_on_surface(
        const size_t num_vertices,
        Eigen::ConstRef<Eigen::MatrixXi> edges,
        Eigen::ConstRef<Eigen::VectorXi> codim_vertices = Eigen::VectorXi());

    /// @brief Construct a matrix that maps from the faces' edges to rows in the edges matrix.
    /// @param faces The face matrix of mesh (|F| × 3).
    /// @param edges The edge matrix of mesh (|E| × 2).
    /// @return Matrix that maps from the faces' edges to rows in the edges matrix.
    static Eigen::MatrixXi construct_faces_to_edges(
        Eigen::ConstRef<Eigen::MatrixXi> faces,
        Eigen::ConstRef<Eigen::MatrixXi> edges);

    void construct_edges_to_faces();

    /// A function that takes two vertex IDs and returns true if the vertices
    /// (and faces or edges containing the vertices) can collide. By default all
    /// primitives can collide with all other primitives.
    std::function<bool(size_t, size_t)> can_collide = default_can_collide;

protected:
    // -----------------------------------------------------------------------
    // Helper initialization functions

    void init_codim_vertices();
    void init_codim_edges();

    /// @brief Initialize the selection matrix from full vertices/DOF to collision vertices/DOF.
    void init_selection_matrices(const int dim);

    /// @brief Initialize vertex and edge areas.
    void init_areas();

    /// @brief Convert a matrix meant for M_V * vertices to M_dof * x by duplicating the entries dim times.
    static Eigen::SparseMatrix<double> vertex_matrix_to_dof_matrix(
        const Eigen::SparseMatrix<double>& M_V, int dim);

    // -----------------------------------------------------------------------

    /// @brief The full vertex positions at rest (|FV| × dim).
    Eigen::MatrixXd m_full_rest_positions;
    /// @brief The vertex positions at rest (|V| × dim).
    Eigen::MatrixXd m_rest_positions;
<<<<<<< HEAD
    /// @brief The mask of codimensional vertices (#V).
    std::vector<bool> m_is_codim_vertex;
    /// @brief The indices of codimensional vertices (#CV x 1).
    Eigen::VectorXi m_codim_vertices;
    /// @brief The mask of codimensional edges (#E).
    std::vector<bool> m_is_codim_edge;
    /// @brief The indices of codimensional edges (#CE x 1).
=======
    /// @brief The indices of codimensional vertices (|CV| x 1).
    Eigen::VectorXi m_codim_vertices;
    /// @brief The indices of codimensional edges (|CE| x 1).
>>>>>>> 3ce57050
    Eigen::VectorXi m_codim_edges;
    /// @brief Edges as rows of indicies into vertices (|E| × 2).
    Eigen::MatrixXi m_edges;
    /// @brief Triangular faces as rows of indicies into vertices (|F| × 3).
    Eigen::MatrixXi m_faces;
    /// @brief Map from faces edges to rows of edges (|F| × 3).
    Eigen::MatrixXi m_faces_to_edges;
    Eigen::MatrixXi m_edges_to_faces;

    /// @brief Map from full vertices to collision vertices.
    /// @note Negative values indicate full vertex is dropped.
    Eigen::VectorXi m_full_vertex_to_vertex;
    /// @brief Map from collision vertices to full vertices.
    Eigen::VectorXi m_vertex_to_full_vertex;

    /// @brief Selection matrix S ∈ ℝ^{collision×full} for vertices
    Eigen::SparseMatrix<double> m_select_vertices;
    /// @brief Selection matrix S ∈ ℝ^{(dim*collision)×(dim*full)} for DOF
    Eigen::SparseMatrix<double> m_select_dof;

    /// @brief Mapping from full displacements to collision displacements
    /// @note this is premultiplied by m_select_vertices
    Eigen::SparseMatrix<double> m_displacement_map;
    /// @brief Mapping from full displacements DOF to collision displacements DOF
    /// @note this is premultiplied by m_select_dof
    Eigen::SparseMatrix<double> m_displacement_dof_map;

    /// @brief Vertices adjacent to vertices
    std::vector<unordered_set<int>> m_vertex_vertex_adjacencies;
    /// @brief Edges adjacent to vertices
    std::vector<unordered_set<int>> m_vertex_edge_adjacencies;
    /// @brief Vertices adjacent to edges
    std::vector<unordered_set<int>> m_edge_vertex_adjacencies;

    std::vector<std::vector<int>> m_vertices_to_faces;
    std::vector<std::vector<int>> m_vertices_to_edges;

    /// @brief Is vertex on the boundary of the triangle mesh in 3D or polyline in 2D?
    std::vector<bool> m_is_vertex_on_boundary;

    /// @brief Vertex areas
    /// 2D: 1/2 sum of length of connected edges
    /// 3D: 1/3 sum of area of connected triangles
    Eigen::VectorXd m_vertex_areas;
    /// @brief Edge areas
    /// 3D: 1/3 sum of area of connected triangles
    Eigen::VectorXd m_edge_areas;

    // Stored as a std::vector so it is easier to access the rows directly.
    /// @brief The rows of the Jacobian of the vertex areas vector.
    std::vector<Eigen::SparseVector<double>> m_vertex_area_jacobian;
    /// @brief The rows of the Jacobian of the edge areas vector.
    std::vector<Eigen::SparseVector<double>> m_edge_area_jacobian;

private:
    /// @brief By default all primitives can collide with all other primitives.
    static int default_can_collide(size_t, size_t) { return true; }
};

} // namespace ipc<|MERGE_RESOLUTION|>--- conflicted
+++ resolved
@@ -97,7 +97,6 @@
     /// @brief Get the indices of codimensional vertices of the collision mesh (|CV| x 1).
     const Eigen::VectorXi& codim_vertices() const { return m_codim_vertices; }
 
-<<<<<<< HEAD
     bool is_codim_vertex(const long& v) const { return m_is_codim_vertex[v]; }
 
     /// @brief Get the indices of codimensional edges of the collision mesh (#CE x 1).
@@ -106,12 +105,6 @@
     bool is_codim_edge(const long& e) const { return m_is_codim_edge[e]; }
 
     /// @brief Get the edges of the collision mesh (#E × 2).
-=======
-    /// @brief Get the indices of codimensional edges of the collision mesh (|CE| x 1).
-    const Eigen::VectorXi& codim_edges() const { return m_codim_edges; }
-
-    /// @brief Get the edges of the collision mesh (|E| × 2).
->>>>>>> 3ce57050
     const Eigen::MatrixXi& edges() const { return m_edges; }
 
     /// @brief Get the faces of the collision mesh (|F| × 3).
@@ -327,7 +320,6 @@
     Eigen::MatrixXd m_full_rest_positions;
     /// @brief The vertex positions at rest (|V| × dim).
     Eigen::MatrixXd m_rest_positions;
-<<<<<<< HEAD
     /// @brief The mask of codimensional vertices (#V).
     std::vector<bool> m_is_codim_vertex;
     /// @brief The indices of codimensional vertices (#CV x 1).
@@ -335,11 +327,6 @@
     /// @brief The mask of codimensional edges (#E).
     std::vector<bool> m_is_codim_edge;
     /// @brief The indices of codimensional edges (#CE x 1).
-=======
-    /// @brief The indices of codimensional vertices (|CV| x 1).
-    Eigen::VectorXi m_codim_vertices;
-    /// @brief The indices of codimensional edges (|CE| x 1).
->>>>>>> 3ce57050
     Eigen::VectorXi m_codim_edges;
     /// @brief Edges as rows of indicies into vertices (|E| × 2).
     Eigen::MatrixXi m_edges;
