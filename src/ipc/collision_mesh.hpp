<<<<<<< HEAD
#pragma once

#include <ipc/utils/unordered_map_and_set.hpp>

#include <optional>

#include <Eigen/Core>
#include <Eigen/Sparse>

namespace ipc {

/// @brief A class for encapsolating the transformation/selections needed to go from a volumetric FE mesh to a surface collision mesh.
class CollisionMesh {
public:
    /// @brief Construct a new Collision Mesh object.
    /// Collision Mesh objects are immutable, so use the other constructors.
    CollisionMesh() = default;

    /// @brief Construct a new Collision Mesh object directly from the collision mesh vertices.
    /// @param rest_positions The vertices of the collision mesh at rest (#V × dim).
    /// @param edges The edges of the collision mesh (#E × 2).
    /// @param faces The faces of the collision mesh (#F × 3).
    /// @param displacement_map The displacement mapping from displacements on the full mesh to the collision mesh.
    /// @param mat_id The material ID of the collision mesh (optional).
    CollisionMesh(
        const Eigen::MatrixXd& rest_positions,
        const Eigen::MatrixXi& edges = Eigen::MatrixXi(),
        const Eigen::MatrixXi& faces = Eigen::MatrixXi(),
        const Eigen::SparseMatrix<double>& displacement_map =
            Eigen::SparseMatrix<double>());

    /// @brief Construct a new Collision Mesh object from a full mesh vertices.
    /// @param include_vertex Vector of bools indicating whether each vertex should be included in the collision mesh.
    /// @param full_rest_positions The vertices of the full mesh at rest (#V × dim).
    /// @param edges The edges of the collision mesh indexed into the full mesh vertices (#E × 2).
    /// @param faces The faces of the collision mesh indexed into the full mesh vertices (#F × 3).
    /// @param displacement_map The displacement mapping from displacements on the full mesh to the collision mesh.
    /// @param mat_id The material ID of the collision mesh (optional).
    CollisionMesh(
        const std::vector<bool>& include_vertex,
        const Eigen::MatrixXd& full_rest_positions,
        const Eigen::MatrixXi& edges = Eigen::MatrixXi(),
        const Eigen::MatrixXi& faces = Eigen::MatrixXi(),
        const Eigen::SparseMatrix<double>& displacement_map =
            Eigen::SparseMatrix<double>());

    /// @brief Helper function that automatically builds include_vertex using construct_is_on_surface.
    /// @param full_rest_positions The full vertices at rest (#FV × dim).
    /// @param edges The edge matrix of mesh (#E × 2).
    /// @param faces The face matrix of mesh (#F × 3).
    /// @return Constructed CollisionMesh.
    static CollisionMesh build_from_full_mesh(
        const Eigen::MatrixXd& full_rest_positions,
        const Eigen::MatrixXi& edges,
        const Eigen::MatrixXi& faces = Eigen::MatrixXi())
    {
        return CollisionMesh(
            construct_is_on_surface(full_rest_positions.rows(), edges),
            full_rest_positions, edges, faces);
    }

    // The following functions are used to initialize optional data structures.

    /// @brief Initialize vertex-vertex and edge-vertex adjacencies.
    void init_adjacencies();

    /// @brief Initialize vertex and edge areas.
    void init_area_jacobians();

    /// @brief Destroy the Collision Mesh object
    ~CollisionMesh() = default;

    /// @brief Get the number of vertices in the collision mesh.
    size_t num_vertices() const { return m_vertex_to_full_vertex.size(); }

    /// @brief Get the number of codimensional vertices in the collision mesh.
    size_t num_codim_vertices() const { return codim_vertices().size(); }

    /// @brief Get the number of codimensional edges in the collision mesh.
    size_t num_codim_edges() const { return codim_edges().size(); }

    /// @brief Get the number of edges in the collision mesh.
    size_t num_edges() const { return edges().rows(); }

    /// @brief Get the number of faces in the collision mesh.
    size_t num_faces() const { return faces().rows(); }

    /// @brief Get the dimension of the mesh.
    size_t dim() const { return m_rest_positions.cols(); }

    /// @brief Get the number of degrees of freedom in the collision mesh.
    size_t ndof() const { return num_vertices() * dim(); }

    /// @brief Get the number of vertices in the full mesh.
    size_t full_num_vertices() const { return m_full_vertex_to_vertex.size(); }

    /// @brief Get the number of degrees of freedom in the full mesh.
    size_t full_ndof() const { return full_num_vertices() * dim(); }

    /// @brief Get the vertices of the collision mesh at rest (#V × dim).
    const Eigen::MatrixXd& rest_positions() const { return m_rest_positions; }

    /// @brief Get the indices of codimensional vertices of the collision mesh (#CV x 1).
    const Eigen::VectorXi& codim_vertices() const { return m_codim_vertices; }

    /// @brief Get the indices of codimensional edges of the collision mesh (#CE x 1).
    const Eigen::VectorXi& codim_edges() const { return m_codim_edges; }

    /// @brief Get the edges of the collision mesh (#E × 2).
    const Eigen::MatrixXi& edges() const { return m_edges; }

    /// @brief Get the faces of the collision mesh (#F × 3).
    const Eigen::MatrixXi& faces() const { return m_faces; }

    /// @brief Get the mapping from faces to edges of the collision mesh (#F × 3).
    const Eigen::MatrixXi& faces_to_edges() const { return m_faces_to_edges; }

    // const std::vector<std::vector<int>>& vertices_to_edges() const
    // {
    //     return m_vertices_to_edges;
    // }

    // const std::vector<std::vector<int>>& vertices_to_faces() const
    // {
    //     return m_vertices_to_faces;
    // }

    // -----------------------------------------------------------------------

    /// @brief Compute the vertex positions from the positions of the full mesh.
    /// @param full_positions The vertex positions of the full mesh (#FV × dim).
    /// @return The vertex positions of the collision mesh (#V × dim).
    Eigen::MatrixXd vertices(const Eigen::MatrixXd& full_positions) const;

    /// @brief Compute the vertex positions from vertex displacements on the full mesh.
    /// @param full_displacements The vertex displacements on the full mesh (#FV × dim).
    /// @return The vertex positions of the collision mesh (#V × dim).
    Eigen::MatrixXd
    displace_vertices(const Eigen::MatrixXd& full_displacements) const;

    /// @brief Map vertex displacements on the full mesh to vertex displacements on the collision mesh.
    /// @param full_displacements The vertex displacements on the full mesh (#FV × dim).
    /// @return The vertex displacements on the collision mesh (#V × dim).
    Eigen::MatrixXd
    map_displacements(const Eigen::MatrixXd& full_displacements) const;

    /// @brief Map a vertex ID to the corresponding vertex ID in the full mesh.
    /// @param id Vertex ID in the collision mesh.
    /// @return Vertex ID in the full mesh.
    size_t to_full_vertex_id(const size_t id) const
    {
        assert(id < num_vertices());
        return m_vertex_to_full_vertex[id];
    }

    /// @brief Map a vector quantity on the collision mesh to the full mesh.
    /// This is useful for mapping gradients from the collision mesh to the full
    /// mesh (i.e., applies the chain-rule).
    /// @param x Vector quantity on the collision mesh with size equal to ndof().
    /// @return Vector quantity on the full mesh with size equal to full_ndof().
    Eigen::VectorXd to_full_dof(const Eigen::VectorXd& x) const;

    /// @brief Map a matrix quantity on the collision mesh to the full mesh.
    /// This is useful for mapping Hessians from the collision mesh to the full
    /// mesh (i.e., applies the chain-rule).
    /// @param X Matrix quantity on the collision mesh with size equal to ndof() × ndof().
    /// @return Matrix quantity on the full mesh with size equal to full_ndof() × full_ndof().
    Eigen::SparseMatrix<double>
    to_full_dof(const Eigen::SparseMatrix<double>& X) const;

    // -----------------------------------------------------------------------

    /// @brief Get the vertex-vertex adjacency matrix.
    const std::vector<unordered_set<int>>& vertex_vertex_adjacencies() const
    {
        if (!are_adjacencies_initialized()) {
            throw std::runtime_error(
                "Vertex-vertex adjacencies not initialized. Call init_adjacencies() first.");
        }
        return m_vertex_vertex_adjacencies;
    }

    /// @brief Get the vertex-edge adjacency matrix.
    const std::vector<unordered_set<int>>& vertex_edge_adjacencies() const
    {
        if (!are_adjacencies_initialized()) {
            throw std::runtime_error(
                "Vertex-edge adjacencies not initialized. Call init_adjacencies() first.");
        }
        return m_vertex_edge_adjacencies;
    }

    /// @brief Get the edge-vertex adjacency matrix.
    const std::vector<unordered_set<int>>& edge_vertex_adjacencies() const
    {
        if (!are_adjacencies_initialized()) {
            throw std::runtime_error(
                "Edge-vertex adjacencies not initialized. Call init_adjacencies() first.");
        }
        return m_edge_vertex_adjacencies;
    }

    /// @brief Determine if the adjacencies have been initialized by calling init_adjacencies().
    bool are_adjacencies_initialized() const
    {
        return !m_vertex_vertex_adjacencies.empty()
            && !m_vertex_edge_adjacencies.empty()
            && !m_edge_vertex_adjacencies.empty();
    }

    /// @brief Is a vertex on the boundary of the collision mesh?
    /// @param vi Vertex ID.
    /// @return True if the vertex is on the boundary of the collision mesh.
    bool is_vertex_on_boundary(const int vi) const
    {
        return m_is_vertex_on_boundary[vi];
    }

    /// @brief Get the barycentric area of a vertex.
    /// @param vi Vertex ID.
    /// @return Barycentric area of vertex vi.
    double vertex_area(const size_t vi) const { return m_vertex_areas[vi]; }

    /// @brief Get the barycentric area of the vertices.
    const Eigen::VectorXd& vertex_areas() const { return m_vertex_areas; }

    /// @brief Get the gradient of the barycentric area of a vertex wrt the rest positions of all points.
    /// @param vi Vertex ID.
    /// @return Gradient of the barycentric area of vertex vi wrt the rest positions of all points.
    const Eigen::SparseVector<double>&
    vertex_area_gradient(const size_t vi) const
    {
        if (!are_area_jacobians_initialized()) {
            throw std::runtime_error(
                "Vertex area Jacobian not initialized. Call init_area_jacobians() first.");
        }
        return m_vertex_area_jacobian[vi];
    }

    /// @brief Get the barycentric area of an edge.
    /// @param ei Edge ID.
    /// @return Barycentric area of edge ei.
    double edge_area(const size_t ei) const { return m_edge_areas[ei]; }

    /// @brief Get the barycentric area of the edges.
    const Eigen::VectorXd& edge_areas() const { return m_edge_areas; }

    /// @brief Get the gradient of the barycentric area of an edge wrt the rest positions of all points.
    /// @param ei Edge ID.
    /// @return Gradient of the barycentric area of edge ei wrt the rest positions of all points.
    const Eigen::SparseVector<double>& edge_area_gradient(const size_t ei) const
    {
        if (!are_area_jacobians_initialized()) {
            throw std::runtime_error(
                "Edge area Jacobian not initialized. Call init_area_jacobians() first.");
        }
        return m_edge_area_jacobian[ei];
    }

    /// @brief Determine if the area Jacobians have been initialized by calling init_area_jacobians().
    bool are_area_jacobians_initialized() const
    {
        return m_vertex_area_jacobian.size() == num_vertices()
            && m_edge_area_jacobian.size() == num_edges();
    }

    // -----------------------------------------------------------------------

    /// @brief Construct a vector of bools indicating whether each vertex is on the surface.
    /// @param num_vertices The number of vertices in the mesh.
    /// @param edges The surface edges of the mesh (#E × 2).
    /// @param codim_vertices The indices of codimensional vertices (#CV x 1).
    /// @return A vector of bools indicating whether each vertex is on the surface.
    static std::vector<bool> construct_is_on_surface(
        const long num_vertices,
        const Eigen::MatrixXi& edges,
        const Eigen::VectorXi& codim_vertices = Eigen::VectorXi());

    /// @brief Construct a matrix that maps from the faces' edges to rows in the edges matrix.
    /// @param faces The face matrix of mesh (#F × 3).
    /// @param edges The edge matrix of mesh (#E × 2).
    /// @return Matrix that maps from the faces' edges to rows in the edges matrix.
    static Eigen::MatrixXi construct_faces_to_edges(
        const Eigen::MatrixXi& faces, const Eigen::MatrixXi& edges);

    /// A function that takes two vertex IDs and returns true if the vertices
    /// (and faces or edges containing the vertices) can collide. By default all
    /// primitives can collide with all other primitives.
    std::function<bool(size_t, size_t)> can_collide = default_can_collide;

protected:
    // -----------------------------------------------------------------------
    // Helper initialization functions

    void init_codim_vertices();
    void init_codim_edges();

    /// @brief Initialize the selection matrix from full vertices/DOF to collision vertices/DOF.
    void init_selection_matrices(const int dim);

    /// @brief Initialize vertex and edge areas.
    void init_areas();

    /// @brief Convert a matrix meant for M_V * vertices to M_dof * x by duplicating the entries dim times.
    static Eigen::SparseMatrix<double> vertex_matrix_to_dof_matrix(
        const Eigen::SparseMatrix<double>& M_V, int dim);

    // -----------------------------------------------------------------------

    /// @brief The full vertex positions at rest (#FV × dim).
    Eigen::MatrixXd m_full_rest_positions;
    /// @brief The vertex positions at rest (#V × dim).
    Eigen::MatrixXd m_rest_positions;
    /// @brief The indices of codimensional vertices (#CV x 1).
    Eigen::VectorXi m_codim_vertices;
    /// @brief The indices of codimensional edges (#CE x 1).
    Eigen::VectorXi m_codim_edges;
    /// @brief Edges as rows of indicies into vertices (#E × 2).
    Eigen::MatrixXi m_edges;
    /// @brief Triangular faces as rows of indicies into vertices (#F × 3).
    Eigen::MatrixXi m_faces;
    /// @brief Map from faces edges to rows of edges (#F × 3).
    Eigen::MatrixXi m_faces_to_edges;

    /// @brief Map from full vertices to collision vertices.
    /// @note Negative values indicate full vertex is dropped.
    Eigen::VectorXi m_full_vertex_to_vertex;
    /// @brief Map from collision vertices to full vertices.
    Eigen::VectorXi m_vertex_to_full_vertex;

    /// @brief Selection matrix S ∈ ℝ^{collision×full} for vertices
    Eigen::SparseMatrix<double> m_select_vertices;
    /// @brief Selection matrix S ∈ ℝ^{(dim*collision)×(dim*full)} for DOF
    Eigen::SparseMatrix<double> m_select_dof;

    /// @brief Mapping from full displacements to collision displacements
    /// @note this is premultiplied by m_select_vertices
    Eigen::SparseMatrix<double> m_displacement_map;
    /// @brief Mapping from full displacements DOF to collision displacements DOF
    /// @note this is premultiplied by m_select_dof
    Eigen::SparseMatrix<double> m_displacement_dof_map;

    /// @brief Vertices adjacent to vertices
    std::vector<unordered_set<int>> m_vertex_vertex_adjacencies;
    /// @brief Edges adjacent to vertices
    std::vector<unordered_set<int>> m_vertex_edge_adjacencies;
    /// @brief Vertices adjacent to edges
    std::vector<unordered_set<int>> m_edge_vertex_adjacencies;

    // std::vector<std::vector<int>> m_vertices_to_faces;
    // std::vector<std::vector<int>> m_vertices_to_edges;

    /// @brief Is vertex on the boundary of the triangle mesh in 3D or polyline in 2D?
    std::vector<bool> m_is_vertex_on_boundary;

    /// @brief Vertex areas
    /// 2D: 1/2 sum of length of connected edges
    /// 3D: 1/3 sum of area of connected triangles
    Eigen::VectorXd m_vertex_areas;
    /// @brief Edge areas
    /// 3D: 1/3 sum of area of connected triangles
    Eigen::VectorXd m_edge_areas;

    // Stored as a std::vector so it is easier to access the rows directly.
    /// @brief The rows of the Jacobian of the vertex areas vector.
    std::vector<Eigen::SparseVector<double>> m_vertex_area_jacobian;
    /// @brief The rows of the Jacobian of the edge areas vector.
    std::vector<Eigen::SparseVector<double>> m_edge_area_jacobian;

private:
    /// @brief By default all primitives can collide with all other primitives.
    static int default_can_collide(size_t, size_t) { return true; }
};

} // namespace ipc
=======
#pragma once

#include <ipc/utils/eigen_ext.hpp>
#include <ipc/utils/unordered_map_and_set.hpp>

namespace ipc {

/// @brief A class for encapsolating the transformation/selections needed to go from a volumetric FE mesh to a surface collision mesh.
class CollisionMesh {
public:
    /// @brief Construct a new Collision Mesh object.
    /// Collision Mesh objects are immutable, so use the other constructors.
    CollisionMesh() = default;

    /// @brief Construct a new Collision Mesh object directly from the collision mesh vertices.
    /// @param rest_positions The vertices of the collision mesh at rest (#V × dim).
    /// @param edges The edges of the collision mesh (#E × 2).
    /// @param faces The faces of the collision mesh (#F × 3).
    /// @param displacement_map The displacement mapping from displacements on the full mesh to the collision mesh.
    CollisionMesh(
        Eigen::ConstRef<Eigen::MatrixXd> rest_positions,
        Eigen::ConstRef<Eigen::MatrixXi> edges = Eigen::MatrixXi(),
        Eigen::ConstRef<Eigen::MatrixXi> faces = Eigen::MatrixXi(),
        const Eigen::SparseMatrix<double>& displacement_map =
            Eigen::SparseMatrix<double>());

    /// @brief Construct a new Collision Mesh object from a full mesh vertices.
    /// @param include_vertex Vector of bools indicating whether each vertex should be included in the collision mesh.
    /// @param full_rest_positions The vertices of the full mesh at rest (#V × dim).
    /// @param edges The edges of the collision mesh indexed into the full mesh vertices (#E × 2).
    /// @param faces The faces of the collision mesh indexed into the full mesh vertices (#F × 3).
    /// @param displacement_map The displacement mapping from displacements on the full mesh to the collision mesh.
    CollisionMesh(
        const std::vector<bool>& include_vertex,
        Eigen::ConstRef<Eigen::MatrixXd> full_rest_positions,
        Eigen::ConstRef<Eigen::MatrixXi> edges = Eigen::MatrixXi(),
        Eigen::ConstRef<Eigen::MatrixXi> faces = Eigen::MatrixXi(),
        const Eigen::SparseMatrix<double>& displacement_map =
            Eigen::SparseMatrix<double>());

    /// @brief Helper function that automatically builds include_vertex using construct_is_on_surface.
    /// @param full_rest_positions The full vertices at rest (#FV × dim).
    /// @param edges The edge matrix of mesh (#E × 2).
    /// @param faces The face matrix of mesh (#F × 3).
    /// @return Constructed CollisionMesh.
    static CollisionMesh build_from_full_mesh(
        Eigen::ConstRef<Eigen::MatrixXd> full_rest_positions,
        Eigen::ConstRef<Eigen::MatrixXi> edges,
        Eigen::ConstRef<Eigen::MatrixXi> faces = Eigen::MatrixXi())
    {
        return CollisionMesh(
            construct_is_on_surface(full_rest_positions.rows(), edges),
            full_rest_positions, edges, faces);
    }

    // The following functions are used to initialize optional data structures.

    /// @brief Initialize vertex-vertex and edge-vertex adjacencies.
    void init_adjacencies();

    /// @brief Initialize vertex and edge areas.
    void init_area_jacobians();

    /// @brief Destroy the Collision Mesh object
    ~CollisionMesh() = default;

    /// @brief Get the number of vertices in the collision mesh.
    size_t num_vertices() const { return m_vertex_to_full_vertex.size(); }

    /// @brief Get the number of codimensional vertices in the collision mesh.
    size_t num_codim_vertices() const { return codim_vertices().size(); }

    /// @brief Get the number of codimensional edges in the collision mesh.
    size_t num_codim_edges() const { return codim_edges().size(); }

    /// @brief Get the number of edges in the collision mesh.
    size_t num_edges() const { return edges().rows(); }

    /// @brief Get the number of faces in the collision mesh.
    size_t num_faces() const { return faces().rows(); }

    /// @brief Get the dimension of the mesh.
    size_t dim() const { return m_rest_positions.cols(); }

    /// @brief Get the number of degrees of freedom in the collision mesh.
    size_t ndof() const { return num_vertices() * dim(); }

    /// @brief Get the number of vertices in the full mesh.
    size_t full_num_vertices() const { return m_full_vertex_to_vertex.size(); }

    /// @brief Get the number of degrees of freedom in the full mesh.
    size_t full_ndof() const { return full_num_vertices() * dim(); }

    /// @brief Get the vertices of the collision mesh at rest (#V × dim).
    const Eigen::MatrixXd& rest_positions() const { return m_rest_positions; }

    /// @brief Get the indices of codimensional vertices of the collision mesh (#CV x 1).
    const Eigen::VectorXi& codim_vertices() const { return m_codim_vertices; }

    /// @brief Get the indices of codimensional edges of the collision mesh (#CE x 1).
    const Eigen::VectorXi& codim_edges() const { return m_codim_edges; }

    /// @brief Get the edges of the collision mesh (#E × 2).
    const Eigen::MatrixXi& edges() const { return m_edges; }

    /// @brief Get the faces of the collision mesh (#F × 3).
    const Eigen::MatrixXi& faces() const { return m_faces; }

    /// @brief Get the mapping from faces to edges of the collision mesh (#F × 3).
    const Eigen::MatrixXi& faces_to_edges() const { return m_faces_to_edges; }

    // const std::vector<std::vector<int>>& vertices_to_edges() const
    // {
    //     return m_vertices_to_edges;
    // }

    // const std::vector<std::vector<int>>& vertices_to_faces() const
    // {
    //     return m_vertices_to_faces;
    // }

    // -----------------------------------------------------------------------

    /// @brief Compute the vertex positions from the positions of the full mesh.
    /// @param full_positions The vertex positions of the full mesh (#FV × dim).
    /// @return The vertex positions of the collision mesh (#V × dim).
    Eigen::MatrixXd
    vertices(Eigen::ConstRef<Eigen::MatrixXd> full_positions) const;

    /// @brief Compute the vertex positions from vertex displacements on the full mesh.
    /// @param full_displacements The vertex displacements on the full mesh (#FV × dim).
    /// @return The vertex positions of the collision mesh (#V × dim).
    Eigen::MatrixXd displace_vertices(
        Eigen::ConstRef<Eigen::MatrixXd> full_displacements) const;

    /// @brief Map vertex displacements on the full mesh to vertex displacements on the collision mesh.
    /// @param full_displacements The vertex displacements on the full mesh (#FV × dim).
    /// @return The vertex displacements on the collision mesh (#V × dim).
    Eigen::MatrixXd map_displacements(
        Eigen::ConstRef<Eigen::MatrixXd> full_displacements) const;

    /// @brief Map a vertex ID to the corresponding vertex ID in the full mesh.
    /// @param id Vertex ID in the collision mesh.
    /// @return Vertex ID in the full mesh.
    size_t to_full_vertex_id(const size_t id) const
    {
        assert(id < num_vertices());
        return m_vertex_to_full_vertex[id];
    }

    /// @brief Map a vector quantity on the collision mesh to the full mesh.
    /// This is useful for mapping gradients from the collision mesh to the full
    /// mesh (i.e., applies the chain-rule).
    /// @param x Vector quantity on the collision mesh with size equal to ndof().
    /// @return Vector quantity on the full mesh with size equal to full_ndof().
    Eigen::VectorXd to_full_dof(Eigen::ConstRef<Eigen::VectorXd> x) const;

    /// @brief Map a matrix quantity on the collision mesh to the full mesh.
    /// This is useful for mapping Hessians from the collision mesh to the full
    /// mesh (i.e., applies the chain-rule).
    /// @param X Matrix quantity on the collision mesh with size equal to ndof() × ndof().
    /// @return Matrix quantity on the full mesh with size equal to full_ndof() × full_ndof().
    Eigen::SparseMatrix<double>
    to_full_dof(const Eigen::SparseMatrix<double>& X) const;

    // -----------------------------------------------------------------------

    /// @brief Get the vertex-vertex adjacency matrix.
    const std::vector<unordered_set<int>>& vertex_vertex_adjacencies() const
    {
        if (!are_adjacencies_initialized()) {
            throw std::runtime_error(
                "Vertex-vertex adjacencies not initialized. Call init_adjacencies() first.");
        }
        return m_vertex_vertex_adjacencies;
    }

    /// @brief Get the vertex-edge adjacency matrix.
    const std::vector<unordered_set<int>>& vertex_edge_adjacencies() const
    {
        if (!are_adjacencies_initialized()) {
            throw std::runtime_error(
                "Vertex-edge adjacencies not initialized. Call init_adjacencies() first.");
        }
        return m_vertex_edge_adjacencies;
    }

    /// @brief Get the edge-vertex adjacency matrix.
    const std::vector<unordered_set<int>>& edge_vertex_adjacencies() const
    {
        if (!are_adjacencies_initialized()) {
            throw std::runtime_error(
                "Edge-vertex adjacencies not initialized. Call init_adjacencies() first.");
        }
        return m_edge_vertex_adjacencies;
    }

    /// @brief Determine if the adjacencies have been initialized by calling init_adjacencies().
    bool are_adjacencies_initialized() const
    {
        return !m_vertex_vertex_adjacencies.empty()
            && !m_vertex_edge_adjacencies.empty()
            && !m_edge_vertex_adjacencies.empty();
    }

    /// @brief Is a vertex on the boundary of the collision mesh?
    /// @param vi Vertex ID.
    /// @return True if the vertex is on the boundary of the collision mesh.
    bool is_vertex_on_boundary(const int vi) const
    {
        return m_is_vertex_on_boundary[vi];
    }

    /// @brief Get the barycentric area of a vertex.
    /// @param vi Vertex ID.
    /// @return Barycentric area of vertex vi.
    double vertex_area(const size_t vi) const { return m_vertex_areas[vi]; }

    /// @brief Get the barycentric area of the vertices.
    const Eigen::VectorXd& vertex_areas() const { return m_vertex_areas; }

    /// @brief Get the gradient of the barycentric area of a vertex wrt the rest positions of all points.
    /// @param vi Vertex ID.
    /// @return Gradient of the barycentric area of vertex vi wrt the rest positions of all points.
    const Eigen::SparseVector<double>&
    vertex_area_gradient(const size_t vi) const
    {
        if (!are_area_jacobians_initialized()) {
            throw std::runtime_error(
                "Vertex area Jacobian not initialized. Call init_area_jacobians() first.");
        }
        return m_vertex_area_jacobian[vi];
    }

    /// @brief Get the barycentric area of an edge.
    /// @param ei Edge ID.
    /// @return Barycentric area of edge ei.
    double edge_area(const size_t ei) const { return m_edge_areas[ei]; }

    /// @brief Get the barycentric area of the edges.
    const Eigen::VectorXd& edge_areas() const { return m_edge_areas; }

    /// @brief Get the gradient of the barycentric area of an edge wrt the rest positions of all points.
    /// @param ei Edge ID.
    /// @return Gradient of the barycentric area of edge ei wrt the rest positions of all points.
    const Eigen::SparseVector<double>& edge_area_gradient(const size_t ei) const
    {
        if (!are_area_jacobians_initialized()) {
            throw std::runtime_error(
                "Edge area Jacobian not initialized. Call init_area_jacobians() first.");
        }
        return m_edge_area_jacobian[ei];
    }

    /// @brief Determine if the area Jacobians have been initialized by calling init_area_jacobians().
    bool are_area_jacobians_initialized() const
    {
        return m_vertex_area_jacobian.size() == num_vertices()
            && m_edge_area_jacobian.size() == num_edges();
    }

    // -----------------------------------------------------------------------

    /// @brief Construct a vector of bools indicating whether each vertex is on the surface.
    /// @param num_vertices The number of vertices in the mesh.
    /// @param edges The surface edges of the mesh (#E × 2).
    /// @param codim_vertices The indices of codimensional vertices (#CV x 1).
    /// @return A vector of bools indicating whether each vertex is on the surface.
    static std::vector<bool> construct_is_on_surface(
        const long num_vertices,
        Eigen::ConstRef<Eigen::MatrixXi> edges,
        Eigen::ConstRef<Eigen::VectorXi> codim_vertices = Eigen::VectorXi());

    /// @brief Construct a matrix that maps from the faces' edges to rows in the edges matrix.
    /// @param faces The face matrix of mesh (#F × 3).
    /// @param edges The edge matrix of mesh (#E × 2).
    /// @return Matrix that maps from the faces' edges to rows in the edges matrix.
    static Eigen::MatrixXi construct_faces_to_edges(
        Eigen::ConstRef<Eigen::MatrixXi> faces,
        Eigen::ConstRef<Eigen::MatrixXi> edges);

    /// A function that takes two vertex IDs and returns true if the vertices
    /// (and faces or edges containing the vertices) can collide. By default all
    /// primitives can collide with all other primitives.
    std::function<bool(size_t, size_t)> can_collide = default_can_collide;

protected:
    // -----------------------------------------------------------------------
    // Helper initialization functions

    void init_codim_vertices();
    void init_codim_edges();

    /// @brief Initialize the selection matrix from full vertices/DOF to collision vertices/DOF.
    void init_selection_matrices(const int dim);

    /// @brief Initialize vertex and edge areas.
    void init_areas();

    /// @brief Convert a matrix meant for M_V * vertices to M_dof * x by duplicating the entries dim times.
    static Eigen::SparseMatrix<double> vertex_matrix_to_dof_matrix(
        const Eigen::SparseMatrix<double>& M_V, int dim);

    // -----------------------------------------------------------------------

    /// @brief The full vertex positions at rest (#FV × dim).
    Eigen::MatrixXd m_full_rest_positions;
    /// @brief The vertex positions at rest (#V × dim).
    Eigen::MatrixXd m_rest_positions;
    /// @brief The indices of codimensional vertices (#CV x 1).
    Eigen::VectorXi m_codim_vertices;
    /// @brief The indices of codimensional edges (#CE x 1).
    Eigen::VectorXi m_codim_edges;
    /// @brief Edges as rows of indicies into vertices (#E × 2).
    Eigen::MatrixXi m_edges;
    /// @brief Triangular faces as rows of indicies into vertices (#F × 3).
    Eigen::MatrixXi m_faces;
    /// @brief Map from faces edges to rows of edges (#F × 3).
    Eigen::MatrixXi m_faces_to_edges;

    /// @brief Map from full vertices to collision vertices.
    /// @note Negative values indicate full vertex is dropped.
    Eigen::VectorXi m_full_vertex_to_vertex;
    /// @brief Map from collision vertices to full vertices.
    Eigen::VectorXi m_vertex_to_full_vertex;

    /// @brief Selection matrix S ∈ ℝ^{collision×full} for vertices
    Eigen::SparseMatrix<double> m_select_vertices;
    /// @brief Selection matrix S ∈ ℝ^{(dim*collision)×(dim*full)} for DOF
    Eigen::SparseMatrix<double> m_select_dof;

    /// @brief Mapping from full displacements to collision displacements
    /// @note this is premultiplied by m_select_vertices
    Eigen::SparseMatrix<double> m_displacement_map;
    /// @brief Mapping from full displacements DOF to collision displacements DOF
    /// @note this is premultiplied by m_select_dof
    Eigen::SparseMatrix<double> m_displacement_dof_map;

    /// @brief Vertices adjacent to vertices
    std::vector<unordered_set<int>> m_vertex_vertex_adjacencies;
    /// @brief Edges adjacent to vertices
    std::vector<unordered_set<int>> m_vertex_edge_adjacencies;
    /// @brief Vertices adjacent to edges
    std::vector<unordered_set<int>> m_edge_vertex_adjacencies;

    // std::vector<std::vector<int>> m_vertices_to_faces;
    // std::vector<std::vector<int>> m_vertices_to_edges;

    /// @brief Is vertex on the boundary of the triangle mesh in 3D or polyline in 2D?
    std::vector<bool> m_is_vertex_on_boundary;

    /// @brief Vertex areas
    /// 2D: 1/2 sum of length of connected edges
    /// 3D: 1/3 sum of area of connected triangles
    Eigen::VectorXd m_vertex_areas;
    /// @brief Edge areas
    /// 3D: 1/3 sum of area of connected triangles
    Eigen::VectorXd m_edge_areas;

    // Stored as a std::vector so it is easier to access the rows directly.
    /// @brief The rows of the Jacobian of the vertex areas vector.
    std::vector<Eigen::SparseVector<double>> m_vertex_area_jacobian;
    /// @brief The rows of the Jacobian of the edge areas vector.
    std::vector<Eigen::SparseVector<double>> m_edge_area_jacobian;

private:
    /// @brief By default all primitives can collide with all other primitives.
    static int default_can_collide(size_t, size_t) { return true; }
};

} // namespace ipc
>>>>>>> 159fd8f0
<|MERGE_RESOLUTION|>--- conflicted
+++ resolved
@@ -1,749 +1,373 @@
-<<<<<<< HEAD
-#pragma once
-
-#include <ipc/utils/unordered_map_and_set.hpp>
-
-#include <optional>
-
-#include <Eigen/Core>
-#include <Eigen/Sparse>
-
-namespace ipc {
-
-/// @brief A class for encapsolating the transformation/selections needed to go from a volumetric FE mesh to a surface collision mesh.
-class CollisionMesh {
-public:
-    /// @brief Construct a new Collision Mesh object.
-    /// Collision Mesh objects are immutable, so use the other constructors.
-    CollisionMesh() = default;
-
-    /// @brief Construct a new Collision Mesh object directly from the collision mesh vertices.
-    /// @param rest_positions The vertices of the collision mesh at rest (#V × dim).
-    /// @param edges The edges of the collision mesh (#E × 2).
-    /// @param faces The faces of the collision mesh (#F × 3).
-    /// @param displacement_map The displacement mapping from displacements on the full mesh to the collision mesh.
-    /// @param mat_id The material ID of the collision mesh (optional).
-    CollisionMesh(
-        const Eigen::MatrixXd& rest_positions,
-        const Eigen::MatrixXi& edges = Eigen::MatrixXi(),
-        const Eigen::MatrixXi& faces = Eigen::MatrixXi(),
-        const Eigen::SparseMatrix<double>& displacement_map =
-            Eigen::SparseMatrix<double>());
-
-    /// @brief Construct a new Collision Mesh object from a full mesh vertices.
-    /// @param include_vertex Vector of bools indicating whether each vertex should be included in the collision mesh.
-    /// @param full_rest_positions The vertices of the full mesh at rest (#V × dim).
-    /// @param edges The edges of the collision mesh indexed into the full mesh vertices (#E × 2).
-    /// @param faces The faces of the collision mesh indexed into the full mesh vertices (#F × 3).
-    /// @param displacement_map The displacement mapping from displacements on the full mesh to the collision mesh.
-    /// @param mat_id The material ID of the collision mesh (optional).
-    CollisionMesh(
-        const std::vector<bool>& include_vertex,
-        const Eigen::MatrixXd& full_rest_positions,
-        const Eigen::MatrixXi& edges = Eigen::MatrixXi(),
-        const Eigen::MatrixXi& faces = Eigen::MatrixXi(),
-        const Eigen::SparseMatrix<double>& displacement_map =
-            Eigen::SparseMatrix<double>());
-
-    /// @brief Helper function that automatically builds include_vertex using construct_is_on_surface.
-    /// @param full_rest_positions The full vertices at rest (#FV × dim).
-    /// @param edges The edge matrix of mesh (#E × 2).
-    /// @param faces The face matrix of mesh (#F × 3).
-    /// @return Constructed CollisionMesh.
-    static CollisionMesh build_from_full_mesh(
-        const Eigen::MatrixXd& full_rest_positions,
-        const Eigen::MatrixXi& edges,
-        const Eigen::MatrixXi& faces = Eigen::MatrixXi())
-    {
-        return CollisionMesh(
-            construct_is_on_surface(full_rest_positions.rows(), edges),
-            full_rest_positions, edges, faces);
-    }
-
-    // The following functions are used to initialize optional data structures.
-
-    /// @brief Initialize vertex-vertex and edge-vertex adjacencies.
-    void init_adjacencies();
-
-    /// @brief Initialize vertex and edge areas.
-    void init_area_jacobians();
-
-    /// @brief Destroy the Collision Mesh object
-    ~CollisionMesh() = default;
-
-    /// @brief Get the number of vertices in the collision mesh.
-    size_t num_vertices() const { return m_vertex_to_full_vertex.size(); }
-
-    /// @brief Get the number of codimensional vertices in the collision mesh.
-    size_t num_codim_vertices() const { return codim_vertices().size(); }
-
-    /// @brief Get the number of codimensional edges in the collision mesh.
-    size_t num_codim_edges() const { return codim_edges().size(); }
-
-    /// @brief Get the number of edges in the collision mesh.
-    size_t num_edges() const { return edges().rows(); }
-
-    /// @brief Get the number of faces in the collision mesh.
-    size_t num_faces() const { return faces().rows(); }
-
-    /// @brief Get the dimension of the mesh.
-    size_t dim() const { return m_rest_positions.cols(); }
-
-    /// @brief Get the number of degrees of freedom in the collision mesh.
-    size_t ndof() const { return num_vertices() * dim(); }
-
-    /// @brief Get the number of vertices in the full mesh.
-    size_t full_num_vertices() const { return m_full_vertex_to_vertex.size(); }
-
-    /// @brief Get the number of degrees of freedom in the full mesh.
-    size_t full_ndof() const { return full_num_vertices() * dim(); }
-
-    /// @brief Get the vertices of the collision mesh at rest (#V × dim).
-    const Eigen::MatrixXd& rest_positions() const { return m_rest_positions; }
-
-    /// @brief Get the indices of codimensional vertices of the collision mesh (#CV x 1).
-    const Eigen::VectorXi& codim_vertices() const { return m_codim_vertices; }
-
-    /// @brief Get the indices of codimensional edges of the collision mesh (#CE x 1).
-    const Eigen::VectorXi& codim_edges() const { return m_codim_edges; }
-
-    /// @brief Get the edges of the collision mesh (#E × 2).
-    const Eigen::MatrixXi& edges() const { return m_edges; }
-
-    /// @brief Get the faces of the collision mesh (#F × 3).
-    const Eigen::MatrixXi& faces() const { return m_faces; }
-
-    /// @brief Get the mapping from faces to edges of the collision mesh (#F × 3).
-    const Eigen::MatrixXi& faces_to_edges() const { return m_faces_to_edges; }
-
-    // const std::vector<std::vector<int>>& vertices_to_edges() const
-    // {
-    //     return m_vertices_to_edges;
-    // }
-
-    // const std::vector<std::vector<int>>& vertices_to_faces() const
-    // {
-    //     return m_vertices_to_faces;
-    // }
-
-    // -----------------------------------------------------------------------
-
-    /// @brief Compute the vertex positions from the positions of the full mesh.
-    /// @param full_positions The vertex positions of the full mesh (#FV × dim).
-    /// @return The vertex positions of the collision mesh (#V × dim).
-    Eigen::MatrixXd vertices(const Eigen::MatrixXd& full_positions) const;
-
-    /// @brief Compute the vertex positions from vertex displacements on the full mesh.
-    /// @param full_displacements The vertex displacements on the full mesh (#FV × dim).
-    /// @return The vertex positions of the collision mesh (#V × dim).
-    Eigen::MatrixXd
-    displace_vertices(const Eigen::MatrixXd& full_displacements) const;
-
-    /// @brief Map vertex displacements on the full mesh to vertex displacements on the collision mesh.
-    /// @param full_displacements The vertex displacements on the full mesh (#FV × dim).
-    /// @return The vertex displacements on the collision mesh (#V × dim).
-    Eigen::MatrixXd
-    map_displacements(const Eigen::MatrixXd& full_displacements) const;
-
-    /// @brief Map a vertex ID to the corresponding vertex ID in the full mesh.
-    /// @param id Vertex ID in the collision mesh.
-    /// @return Vertex ID in the full mesh.
-    size_t to_full_vertex_id(const size_t id) const
-    {
-        assert(id < num_vertices());
-        return m_vertex_to_full_vertex[id];
-    }
-
-    /// @brief Map a vector quantity on the collision mesh to the full mesh.
-    /// This is useful for mapping gradients from the collision mesh to the full
-    /// mesh (i.e., applies the chain-rule).
-    /// @param x Vector quantity on the collision mesh with size equal to ndof().
-    /// @return Vector quantity on the full mesh with size equal to full_ndof().
-    Eigen::VectorXd to_full_dof(const Eigen::VectorXd& x) const;
-
-    /// @brief Map a matrix quantity on the collision mesh to the full mesh.
-    /// This is useful for mapping Hessians from the collision mesh to the full
-    /// mesh (i.e., applies the chain-rule).
-    /// @param X Matrix quantity on the collision mesh with size equal to ndof() × ndof().
-    /// @return Matrix quantity on the full mesh with size equal to full_ndof() × full_ndof().
-    Eigen::SparseMatrix<double>
-    to_full_dof(const Eigen::SparseMatrix<double>& X) const;
-
-    // -----------------------------------------------------------------------
-
-    /// @brief Get the vertex-vertex adjacency matrix.
-    const std::vector<unordered_set<int>>& vertex_vertex_adjacencies() const
-    {
-        if (!are_adjacencies_initialized()) {
-            throw std::runtime_error(
-                "Vertex-vertex adjacencies not initialized. Call init_adjacencies() first.");
-        }
-        return m_vertex_vertex_adjacencies;
-    }
-
-    /// @brief Get the vertex-edge adjacency matrix.
-    const std::vector<unordered_set<int>>& vertex_edge_adjacencies() const
-    {
-        if (!are_adjacencies_initialized()) {
-            throw std::runtime_error(
-                "Vertex-edge adjacencies not initialized. Call init_adjacencies() first.");
-        }
-        return m_vertex_edge_adjacencies;
-    }
-
-    /// @brief Get the edge-vertex adjacency matrix.
-    const std::vector<unordered_set<int>>& edge_vertex_adjacencies() const
-    {
-        if (!are_adjacencies_initialized()) {
-            throw std::runtime_error(
-                "Edge-vertex adjacencies not initialized. Call init_adjacencies() first.");
-        }
-        return m_edge_vertex_adjacencies;
-    }
-
-    /// @brief Determine if the adjacencies have been initialized by calling init_adjacencies().
-    bool are_adjacencies_initialized() const
-    {
-        return !m_vertex_vertex_adjacencies.empty()
-            && !m_vertex_edge_adjacencies.empty()
-            && !m_edge_vertex_adjacencies.empty();
-    }
-
-    /// @brief Is a vertex on the boundary of the collision mesh?
-    /// @param vi Vertex ID.
-    /// @return True if the vertex is on the boundary of the collision mesh.
-    bool is_vertex_on_boundary(const int vi) const
-    {
-        return m_is_vertex_on_boundary[vi];
-    }
-
-    /// @brief Get the barycentric area of a vertex.
-    /// @param vi Vertex ID.
-    /// @return Barycentric area of vertex vi.
-    double vertex_area(const size_t vi) const { return m_vertex_areas[vi]; }
-
-    /// @brief Get the barycentric area of the vertices.
-    const Eigen::VectorXd& vertex_areas() const { return m_vertex_areas; }
-
-    /// @brief Get the gradient of the barycentric area of a vertex wrt the rest positions of all points.
-    /// @param vi Vertex ID.
-    /// @return Gradient of the barycentric area of vertex vi wrt the rest positions of all points.
-    const Eigen::SparseVector<double>&
-    vertex_area_gradient(const size_t vi) const
-    {
-        if (!are_area_jacobians_initialized()) {
-            throw std::runtime_error(
-                "Vertex area Jacobian not initialized. Call init_area_jacobians() first.");
-        }
-        return m_vertex_area_jacobian[vi];
-    }
-
-    /// @brief Get the barycentric area of an edge.
-    /// @param ei Edge ID.
-    /// @return Barycentric area of edge ei.
-    double edge_area(const size_t ei) const { return m_edge_areas[ei]; }
-
-    /// @brief Get the barycentric area of the edges.
-    const Eigen::VectorXd& edge_areas() const { return m_edge_areas; }
-
-    /// @brief Get the gradient of the barycentric area of an edge wrt the rest positions of all points.
-    /// @param ei Edge ID.
-    /// @return Gradient of the barycentric area of edge ei wrt the rest positions of all points.
-    const Eigen::SparseVector<double>& edge_area_gradient(const size_t ei) const
-    {
-        if (!are_area_jacobians_initialized()) {
-            throw std::runtime_error(
-                "Edge area Jacobian not initialized. Call init_area_jacobians() first.");
-        }
-        return m_edge_area_jacobian[ei];
-    }
-
-    /// @brief Determine if the area Jacobians have been initialized by calling init_area_jacobians().
-    bool are_area_jacobians_initialized() const
-    {
-        return m_vertex_area_jacobian.size() == num_vertices()
-            && m_edge_area_jacobian.size() == num_edges();
-    }
-
-    // -----------------------------------------------------------------------
-
-    /// @brief Construct a vector of bools indicating whether each vertex is on the surface.
-    /// @param num_vertices The number of vertices in the mesh.
-    /// @param edges The surface edges of the mesh (#E × 2).
-    /// @param codim_vertices The indices of codimensional vertices (#CV x 1).
-    /// @return A vector of bools indicating whether each vertex is on the surface.
-    static std::vector<bool> construct_is_on_surface(
-        const long num_vertices,
-        const Eigen::MatrixXi& edges,
-        const Eigen::VectorXi& codim_vertices = Eigen::VectorXi());
-
-    /// @brief Construct a matrix that maps from the faces' edges to rows in the edges matrix.
-    /// @param faces The face matrix of mesh (#F × 3).
-    /// @param edges The edge matrix of mesh (#E × 2).
-    /// @return Matrix that maps from the faces' edges to rows in the edges matrix.
-    static Eigen::MatrixXi construct_faces_to_edges(
-        const Eigen::MatrixXi& faces, const Eigen::MatrixXi& edges);
-
-    /// A function that takes two vertex IDs and returns true if the vertices
-    /// (and faces or edges containing the vertices) can collide. By default all
-    /// primitives can collide with all other primitives.
-    std::function<bool(size_t, size_t)> can_collide = default_can_collide;
-
-protected:
-    // -----------------------------------------------------------------------
-    // Helper initialization functions
-
-    void init_codim_vertices();
-    void init_codim_edges();
-
-    /// @brief Initialize the selection matrix from full vertices/DOF to collision vertices/DOF.
-    void init_selection_matrices(const int dim);
-
-    /// @brief Initialize vertex and edge areas.
-    void init_areas();
-
-    /// @brief Convert a matrix meant for M_V * vertices to M_dof * x by duplicating the entries dim times.
-    static Eigen::SparseMatrix<double> vertex_matrix_to_dof_matrix(
-        const Eigen::SparseMatrix<double>& M_V, int dim);
-
-    // -----------------------------------------------------------------------
-
-    /// @brief The full vertex positions at rest (#FV × dim).
-    Eigen::MatrixXd m_full_rest_positions;
-    /// @brief The vertex positions at rest (#V × dim).
-    Eigen::MatrixXd m_rest_positions;
-    /// @brief The indices of codimensional vertices (#CV x 1).
-    Eigen::VectorXi m_codim_vertices;
-    /// @brief The indices of codimensional edges (#CE x 1).
-    Eigen::VectorXi m_codim_edges;
-    /// @brief Edges as rows of indicies into vertices (#E × 2).
-    Eigen::MatrixXi m_edges;
-    /// @brief Triangular faces as rows of indicies into vertices (#F × 3).
-    Eigen::MatrixXi m_faces;
-    /// @brief Map from faces edges to rows of edges (#F × 3).
-    Eigen::MatrixXi m_faces_to_edges;
-
-    /// @brief Map from full vertices to collision vertices.
-    /// @note Negative values indicate full vertex is dropped.
-    Eigen::VectorXi m_full_vertex_to_vertex;
-    /// @brief Map from collision vertices to full vertices.
-    Eigen::VectorXi m_vertex_to_full_vertex;
-
-    /// @brief Selection matrix S ∈ ℝ^{collision×full} for vertices
-    Eigen::SparseMatrix<double> m_select_vertices;
-    /// @brief Selection matrix S ∈ ℝ^{(dim*collision)×(dim*full)} for DOF
-    Eigen::SparseMatrix<double> m_select_dof;
-
-    /// @brief Mapping from full displacements to collision displacements
-    /// @note this is premultiplied by m_select_vertices
-    Eigen::SparseMatrix<double> m_displacement_map;
-    /// @brief Mapping from full displacements DOF to collision displacements DOF
-    /// @note this is premultiplied by m_select_dof
-    Eigen::SparseMatrix<double> m_displacement_dof_map;
-
-    /// @brief Vertices adjacent to vertices
-    std::vector<unordered_set<int>> m_vertex_vertex_adjacencies;
-    /// @brief Edges adjacent to vertices
-    std::vector<unordered_set<int>> m_vertex_edge_adjacencies;
-    /// @brief Vertices adjacent to edges
-    std::vector<unordered_set<int>> m_edge_vertex_adjacencies;
-
-    // std::vector<std::vector<int>> m_vertices_to_faces;
-    // std::vector<std::vector<int>> m_vertices_to_edges;
-
-    /// @brief Is vertex on the boundary of the triangle mesh in 3D or polyline in 2D?
-    std::vector<bool> m_is_vertex_on_boundary;
-
-    /// @brief Vertex areas
-    /// 2D: 1/2 sum of length of connected edges
-    /// 3D: 1/3 sum of area of connected triangles
-    Eigen::VectorXd m_vertex_areas;
-    /// @brief Edge areas
-    /// 3D: 1/3 sum of area of connected triangles
-    Eigen::VectorXd m_edge_areas;
-
-    // Stored as a std::vector so it is easier to access the rows directly.
-    /// @brief The rows of the Jacobian of the vertex areas vector.
-    std::vector<Eigen::SparseVector<double>> m_vertex_area_jacobian;
-    /// @brief The rows of the Jacobian of the edge areas vector.
-    std::vector<Eigen::SparseVector<double>> m_edge_area_jacobian;
-
-private:
-    /// @brief By default all primitives can collide with all other primitives.
-    static int default_can_collide(size_t, size_t) { return true; }
-};
-
-} // namespace ipc
-=======
-#pragma once
-
-#include <ipc/utils/eigen_ext.hpp>
-#include <ipc/utils/unordered_map_and_set.hpp>
-
-namespace ipc {
-
-/// @brief A class for encapsolating the transformation/selections needed to go from a volumetric FE mesh to a surface collision mesh.
-class CollisionMesh {
-public:
-    /// @brief Construct a new Collision Mesh object.
-    /// Collision Mesh objects are immutable, so use the other constructors.
-    CollisionMesh() = default;
-
-    /// @brief Construct a new Collision Mesh object directly from the collision mesh vertices.
-    /// @param rest_positions The vertices of the collision mesh at rest (#V × dim).
-    /// @param edges The edges of the collision mesh (#E × 2).
-    /// @param faces The faces of the collision mesh (#F × 3).
-    /// @param displacement_map The displacement mapping from displacements on the full mesh to the collision mesh.
-    CollisionMesh(
-        Eigen::ConstRef<Eigen::MatrixXd> rest_positions,
-        Eigen::ConstRef<Eigen::MatrixXi> edges = Eigen::MatrixXi(),
-        Eigen::ConstRef<Eigen::MatrixXi> faces = Eigen::MatrixXi(),
-        const Eigen::SparseMatrix<double>& displacement_map =
-            Eigen::SparseMatrix<double>());
-
-    /// @brief Construct a new Collision Mesh object from a full mesh vertices.
-    /// @param include_vertex Vector of bools indicating whether each vertex should be included in the collision mesh.
-    /// @param full_rest_positions The vertices of the full mesh at rest (#V × dim).
-    /// @param edges The edges of the collision mesh indexed into the full mesh vertices (#E × 2).
-    /// @param faces The faces of the collision mesh indexed into the full mesh vertices (#F × 3).
-    /// @param displacement_map The displacement mapping from displacements on the full mesh to the collision mesh.
-    CollisionMesh(
-        const std::vector<bool>& include_vertex,
-        Eigen::ConstRef<Eigen::MatrixXd> full_rest_positions,
-        Eigen::ConstRef<Eigen::MatrixXi> edges = Eigen::MatrixXi(),
-        Eigen::ConstRef<Eigen::MatrixXi> faces = Eigen::MatrixXi(),
-        const Eigen::SparseMatrix<double>& displacement_map =
-            Eigen::SparseMatrix<double>());
-
-    /// @brief Helper function that automatically builds include_vertex using construct_is_on_surface.
-    /// @param full_rest_positions The full vertices at rest (#FV × dim).
-    /// @param edges The edge matrix of mesh (#E × 2).
-    /// @param faces The face matrix of mesh (#F × 3).
-    /// @return Constructed CollisionMesh.
-    static CollisionMesh build_from_full_mesh(
-        Eigen::ConstRef<Eigen::MatrixXd> full_rest_positions,
-        Eigen::ConstRef<Eigen::MatrixXi> edges,
-        Eigen::ConstRef<Eigen::MatrixXi> faces = Eigen::MatrixXi())
-    {
-        return CollisionMesh(
-            construct_is_on_surface(full_rest_positions.rows(), edges),
-            full_rest_positions, edges, faces);
-    }
-
-    // The following functions are used to initialize optional data structures.
-
-    /// @brief Initialize vertex-vertex and edge-vertex adjacencies.
-    void init_adjacencies();
-
-    /// @brief Initialize vertex and edge areas.
-    void init_area_jacobians();
-
-    /// @brief Destroy the Collision Mesh object
-    ~CollisionMesh() = default;
-
-    /// @brief Get the number of vertices in the collision mesh.
-    size_t num_vertices() const { return m_vertex_to_full_vertex.size(); }
-
-    /// @brief Get the number of codimensional vertices in the collision mesh.
-    size_t num_codim_vertices() const { return codim_vertices().size(); }
-
-    /// @brief Get the number of codimensional edges in the collision mesh.
-    size_t num_codim_edges() const { return codim_edges().size(); }
-
-    /// @brief Get the number of edges in the collision mesh.
-    size_t num_edges() const { return edges().rows(); }
-
-    /// @brief Get the number of faces in the collision mesh.
-    size_t num_faces() const { return faces().rows(); }
-
-    /// @brief Get the dimension of the mesh.
-    size_t dim() const { return m_rest_positions.cols(); }
-
-    /// @brief Get the number of degrees of freedom in the collision mesh.
-    size_t ndof() const { return num_vertices() * dim(); }
-
-    /// @brief Get the number of vertices in the full mesh.
-    size_t full_num_vertices() const { return m_full_vertex_to_vertex.size(); }
-
-    /// @brief Get the number of degrees of freedom in the full mesh.
-    size_t full_ndof() const { return full_num_vertices() * dim(); }
-
-    /// @brief Get the vertices of the collision mesh at rest (#V × dim).
-    const Eigen::MatrixXd& rest_positions() const { return m_rest_positions; }
-
-    /// @brief Get the indices of codimensional vertices of the collision mesh (#CV x 1).
-    const Eigen::VectorXi& codim_vertices() const { return m_codim_vertices; }
-
-    /// @brief Get the indices of codimensional edges of the collision mesh (#CE x 1).
-    const Eigen::VectorXi& codim_edges() const { return m_codim_edges; }
-
-    /// @brief Get the edges of the collision mesh (#E × 2).
-    const Eigen::MatrixXi& edges() const { return m_edges; }
-
-    /// @brief Get the faces of the collision mesh (#F × 3).
-    const Eigen::MatrixXi& faces() const { return m_faces; }
-
-    /// @brief Get the mapping from faces to edges of the collision mesh (#F × 3).
-    const Eigen::MatrixXi& faces_to_edges() const { return m_faces_to_edges; }
-
-    // const std::vector<std::vector<int>>& vertices_to_edges() const
-    // {
-    //     return m_vertices_to_edges;
-    // }
-
-    // const std::vector<std::vector<int>>& vertices_to_faces() const
-    // {
-    //     return m_vertices_to_faces;
-    // }
-
-    // -----------------------------------------------------------------------
-
-    /// @brief Compute the vertex positions from the positions of the full mesh.
-    /// @param full_positions The vertex positions of the full mesh (#FV × dim).
-    /// @return The vertex positions of the collision mesh (#V × dim).
-    Eigen::MatrixXd
-    vertices(Eigen::ConstRef<Eigen::MatrixXd> full_positions) const;
-
-    /// @brief Compute the vertex positions from vertex displacements on the full mesh.
-    /// @param full_displacements The vertex displacements on the full mesh (#FV × dim).
-    /// @return The vertex positions of the collision mesh (#V × dim).
-    Eigen::MatrixXd displace_vertices(
-        Eigen::ConstRef<Eigen::MatrixXd> full_displacements) const;
-
-    /// @brief Map vertex displacements on the full mesh to vertex displacements on the collision mesh.
-    /// @param full_displacements The vertex displacements on the full mesh (#FV × dim).
-    /// @return The vertex displacements on the collision mesh (#V × dim).
-    Eigen::MatrixXd map_displacements(
-        Eigen::ConstRef<Eigen::MatrixXd> full_displacements) const;
-
-    /// @brief Map a vertex ID to the corresponding vertex ID in the full mesh.
-    /// @param id Vertex ID in the collision mesh.
-    /// @return Vertex ID in the full mesh.
-    size_t to_full_vertex_id(const size_t id) const
-    {
-        assert(id < num_vertices());
-        return m_vertex_to_full_vertex[id];
-    }
-
-    /// @brief Map a vector quantity on the collision mesh to the full mesh.
-    /// This is useful for mapping gradients from the collision mesh to the full
-    /// mesh (i.e., applies the chain-rule).
-    /// @param x Vector quantity on the collision mesh with size equal to ndof().
-    /// @return Vector quantity on the full mesh with size equal to full_ndof().
-    Eigen::VectorXd to_full_dof(Eigen::ConstRef<Eigen::VectorXd> x) const;
-
-    /// @brief Map a matrix quantity on the collision mesh to the full mesh.
-    /// This is useful for mapping Hessians from the collision mesh to the full
-    /// mesh (i.e., applies the chain-rule).
-    /// @param X Matrix quantity on the collision mesh with size equal to ndof() × ndof().
-    /// @return Matrix quantity on the full mesh with size equal to full_ndof() × full_ndof().
-    Eigen::SparseMatrix<double>
-    to_full_dof(const Eigen::SparseMatrix<double>& X) const;
-
-    // -----------------------------------------------------------------------
-
-    /// @brief Get the vertex-vertex adjacency matrix.
-    const std::vector<unordered_set<int>>& vertex_vertex_adjacencies() const
-    {
-        if (!are_adjacencies_initialized()) {
-            throw std::runtime_error(
-                "Vertex-vertex adjacencies not initialized. Call init_adjacencies() first.");
-        }
-        return m_vertex_vertex_adjacencies;
-    }
-
-    /// @brief Get the vertex-edge adjacency matrix.
-    const std::vector<unordered_set<int>>& vertex_edge_adjacencies() const
-    {
-        if (!are_adjacencies_initialized()) {
-            throw std::runtime_error(
-                "Vertex-edge adjacencies not initialized. Call init_adjacencies() first.");
-        }
-        return m_vertex_edge_adjacencies;
-    }
-
-    /// @brief Get the edge-vertex adjacency matrix.
-    const std::vector<unordered_set<int>>& edge_vertex_adjacencies() const
-    {
-        if (!are_adjacencies_initialized()) {
-            throw std::runtime_error(
-                "Edge-vertex adjacencies not initialized. Call init_adjacencies() first.");
-        }
-        return m_edge_vertex_adjacencies;
-    }
-
-    /// @brief Determine if the adjacencies have been initialized by calling init_adjacencies().
-    bool are_adjacencies_initialized() const
-    {
-        return !m_vertex_vertex_adjacencies.empty()
-            && !m_vertex_edge_adjacencies.empty()
-            && !m_edge_vertex_adjacencies.empty();
-    }
-
-    /// @brief Is a vertex on the boundary of the collision mesh?
-    /// @param vi Vertex ID.
-    /// @return True if the vertex is on the boundary of the collision mesh.
-    bool is_vertex_on_boundary(const int vi) const
-    {
-        return m_is_vertex_on_boundary[vi];
-    }
-
-    /// @brief Get the barycentric area of a vertex.
-    /// @param vi Vertex ID.
-    /// @return Barycentric area of vertex vi.
-    double vertex_area(const size_t vi) const { return m_vertex_areas[vi]; }
-
-    /// @brief Get the barycentric area of the vertices.
-    const Eigen::VectorXd& vertex_areas() const { return m_vertex_areas; }
-
-    /// @brief Get the gradient of the barycentric area of a vertex wrt the rest positions of all points.
-    /// @param vi Vertex ID.
-    /// @return Gradient of the barycentric area of vertex vi wrt the rest positions of all points.
-    const Eigen::SparseVector<double>&
-    vertex_area_gradient(const size_t vi) const
-    {
-        if (!are_area_jacobians_initialized()) {
-            throw std::runtime_error(
-                "Vertex area Jacobian not initialized. Call init_area_jacobians() first.");
-        }
-        return m_vertex_area_jacobian[vi];
-    }
-
-    /// @brief Get the barycentric area of an edge.
-    /// @param ei Edge ID.
-    /// @return Barycentric area of edge ei.
-    double edge_area(const size_t ei) const { return m_edge_areas[ei]; }
-
-    /// @brief Get the barycentric area of the edges.
-    const Eigen::VectorXd& edge_areas() const { return m_edge_areas; }
-
-    /// @brief Get the gradient of the barycentric area of an edge wrt the rest positions of all points.
-    /// @param ei Edge ID.
-    /// @return Gradient of the barycentric area of edge ei wrt the rest positions of all points.
-    const Eigen::SparseVector<double>& edge_area_gradient(const size_t ei) const
-    {
-        if (!are_area_jacobians_initialized()) {
-            throw std::runtime_error(
-                "Edge area Jacobian not initialized. Call init_area_jacobians() first.");
-        }
-        return m_edge_area_jacobian[ei];
-    }
-
-    /// @brief Determine if the area Jacobians have been initialized by calling init_area_jacobians().
-    bool are_area_jacobians_initialized() const
-    {
-        return m_vertex_area_jacobian.size() == num_vertices()
-            && m_edge_area_jacobian.size() == num_edges();
-    }
-
-    // -----------------------------------------------------------------------
-
-    /// @brief Construct a vector of bools indicating whether each vertex is on the surface.
-    /// @param num_vertices The number of vertices in the mesh.
-    /// @param edges The surface edges of the mesh (#E × 2).
-    /// @param codim_vertices The indices of codimensional vertices (#CV x 1).
-    /// @return A vector of bools indicating whether each vertex is on the surface.
-    static std::vector<bool> construct_is_on_surface(
-        const long num_vertices,
-        Eigen::ConstRef<Eigen::MatrixXi> edges,
-        Eigen::ConstRef<Eigen::VectorXi> codim_vertices = Eigen::VectorXi());
-
-    /// @brief Construct a matrix that maps from the faces' edges to rows in the edges matrix.
-    /// @param faces The face matrix of mesh (#F × 3).
-    /// @param edges The edge matrix of mesh (#E × 2).
-    /// @return Matrix that maps from the faces' edges to rows in the edges matrix.
-    static Eigen::MatrixXi construct_faces_to_edges(
-        Eigen::ConstRef<Eigen::MatrixXi> faces,
-        Eigen::ConstRef<Eigen::MatrixXi> edges);
-
-    /// A function that takes two vertex IDs and returns true if the vertices
-    /// (and faces or edges containing the vertices) can collide. By default all
-    /// primitives can collide with all other primitives.
-    std::function<bool(size_t, size_t)> can_collide = default_can_collide;
-
-protected:
-    // -----------------------------------------------------------------------
-    // Helper initialization functions
-
-    void init_codim_vertices();
-    void init_codim_edges();
-
-    /// @brief Initialize the selection matrix from full vertices/DOF to collision vertices/DOF.
-    void init_selection_matrices(const int dim);
-
-    /// @brief Initialize vertex and edge areas.
-    void init_areas();
-
-    /// @brief Convert a matrix meant for M_V * vertices to M_dof * x by duplicating the entries dim times.
-    static Eigen::SparseMatrix<double> vertex_matrix_to_dof_matrix(
-        const Eigen::SparseMatrix<double>& M_V, int dim);
-
-    // -----------------------------------------------------------------------
-
-    /// @brief The full vertex positions at rest (#FV × dim).
-    Eigen::MatrixXd m_full_rest_positions;
-    /// @brief The vertex positions at rest (#V × dim).
-    Eigen::MatrixXd m_rest_positions;
-    /// @brief The indices of codimensional vertices (#CV x 1).
-    Eigen::VectorXi m_codim_vertices;
-    /// @brief The indices of codimensional edges (#CE x 1).
-    Eigen::VectorXi m_codim_edges;
-    /// @brief Edges as rows of indicies into vertices (#E × 2).
-    Eigen::MatrixXi m_edges;
-    /// @brief Triangular faces as rows of indicies into vertices (#F × 3).
-    Eigen::MatrixXi m_faces;
-    /// @brief Map from faces edges to rows of edges (#F × 3).
-    Eigen::MatrixXi m_faces_to_edges;
-
-    /// @brief Map from full vertices to collision vertices.
-    /// @note Negative values indicate full vertex is dropped.
-    Eigen::VectorXi m_full_vertex_to_vertex;
-    /// @brief Map from collision vertices to full vertices.
-    Eigen::VectorXi m_vertex_to_full_vertex;
-
-    /// @brief Selection matrix S ∈ ℝ^{collision×full} for vertices
-    Eigen::SparseMatrix<double> m_select_vertices;
-    /// @brief Selection matrix S ∈ ℝ^{(dim*collision)×(dim*full)} for DOF
-    Eigen::SparseMatrix<double> m_select_dof;
-
-    /// @brief Mapping from full displacements to collision displacements
-    /// @note this is premultiplied by m_select_vertices
-    Eigen::SparseMatrix<double> m_displacement_map;
-    /// @brief Mapping from full displacements DOF to collision displacements DOF
-    /// @note this is premultiplied by m_select_dof
-    Eigen::SparseMatrix<double> m_displacement_dof_map;
-
-    /// @brief Vertices adjacent to vertices
-    std::vector<unordered_set<int>> m_vertex_vertex_adjacencies;
-    /// @brief Edges adjacent to vertices
-    std::vector<unordered_set<int>> m_vertex_edge_adjacencies;
-    /// @brief Vertices adjacent to edges
-    std::vector<unordered_set<int>> m_edge_vertex_adjacencies;
-
-    // std::vector<std::vector<int>> m_vertices_to_faces;
-    // std::vector<std::vector<int>> m_vertices_to_edges;
-
-    /// @brief Is vertex on the boundary of the triangle mesh in 3D or polyline in 2D?
-    std::vector<bool> m_is_vertex_on_boundary;
-
-    /// @brief Vertex areas
-    /// 2D: 1/2 sum of length of connected edges
-    /// 3D: 1/3 sum of area of connected triangles
-    Eigen::VectorXd m_vertex_areas;
-    /// @brief Edge areas
-    /// 3D: 1/3 sum of area of connected triangles
-    Eigen::VectorXd m_edge_areas;
-
-    // Stored as a std::vector so it is easier to access the rows directly.
-    /// @brief The rows of the Jacobian of the vertex areas vector.
-    std::vector<Eigen::SparseVector<double>> m_vertex_area_jacobian;
-    /// @brief The rows of the Jacobian of the edge areas vector.
-    std::vector<Eigen::SparseVector<double>> m_edge_area_jacobian;
-
-private:
-    /// @brief By default all primitives can collide with all other primitives.
-    static int default_can_collide(size_t, size_t) { return true; }
-};
-
-} // namespace ipc
->>>>>>> 159fd8f0
+#pragma once
+
+#include <ipc/utils/eigen_ext.hpp>
+#include <ipc/utils/unordered_map_and_set.hpp>
+
+namespace ipc {
+
+/// @brief A class for encapsolating the transformation/selections needed to go from a volumetric FE mesh to a surface collision mesh.
+class CollisionMesh {
+public:
+    /// @brief Construct a new Collision Mesh object.
+    /// Collision Mesh objects are immutable, so use the other constructors.
+    CollisionMesh() = default;
+
+    /// @brief Construct a new Collision Mesh object directly from the collision mesh vertices.
+    /// @param rest_positions The vertices of the collision mesh at rest (#V × dim).
+    /// @param edges The edges of the collision mesh (#E × 2).
+    /// @param faces The faces of the collision mesh (#F × 3).
+    /// @param displacement_map The displacement mapping from displacements on the full mesh to the collision mesh.
+    /// @param mat_id The material ID of the collision mesh (optional).
+    CollisionMesh(
+        Eigen::ConstRef<Eigen::MatrixXd> rest_positions,
+        Eigen::ConstRef<Eigen::MatrixXi> edges = Eigen::MatrixXi(),
+        Eigen::ConstRef<Eigen::MatrixXi> faces = Eigen::MatrixXi(),
+        const Eigen::SparseMatrix<double>& displacement_map =
+            Eigen::SparseMatrix<double>());
+
+    /// @brief Construct a new Collision Mesh object from a full mesh vertices.
+    /// @param include_vertex Vector of bools indicating whether each vertex should be included in the collision mesh.
+    /// @param full_rest_positions The vertices of the full mesh at rest (#V × dim).
+    /// @param edges The edges of the collision mesh indexed into the full mesh vertices (#E × 2).
+    /// @param faces The faces of the collision mesh indexed into the full mesh vertices (#F × 3).
+    /// @param displacement_map The displacement mapping from displacements on the full mesh to the collision mesh.
+    /// @param mat_id The material ID of the collision mesh (optional).
+    CollisionMesh(
+        const std::vector<bool>& include_vertex,
+        Eigen::ConstRef<Eigen::MatrixXd> full_rest_positions,
+        Eigen::ConstRef<Eigen::MatrixXi> edges = Eigen::MatrixXi(),
+        Eigen::ConstRef<Eigen::MatrixXi> faces = Eigen::MatrixXi(),
+        const Eigen::SparseMatrix<double>& displacement_map =
+            Eigen::SparseMatrix<double>());
+
+    /// @brief Helper function that automatically builds include_vertex using construct_is_on_surface.
+    /// @param full_rest_positions The full vertices at rest (#FV × dim).
+    /// @param edges The edge matrix of mesh (#E × 2).
+    /// @param faces The face matrix of mesh (#F × 3).
+    /// @return Constructed CollisionMesh.
+    static CollisionMesh build_from_full_mesh(
+        Eigen::ConstRef<Eigen::MatrixXd> full_rest_positions,
+        Eigen::ConstRef<Eigen::MatrixXi> edges,
+        Eigen::ConstRef<Eigen::MatrixXi> faces = Eigen::MatrixXi())
+    {
+        return CollisionMesh(
+            construct_is_on_surface(full_rest_positions.rows(), edges),
+            full_rest_positions, edges, faces);
+    }
+
+    // The following functions are used to initialize optional data structures.
+
+    /// @brief Initialize vertex-vertex and edge-vertex adjacencies.
+    void init_adjacencies();
+
+    /// @brief Initialize vertex and edge areas.
+    void init_area_jacobians();
+
+    /// @brief Destroy the Collision Mesh object
+    ~CollisionMesh() = default;
+
+    /// @brief Get the number of vertices in the collision mesh.
+    size_t num_vertices() const { return m_vertex_to_full_vertex.size(); }
+
+    /// @brief Get the number of codimensional vertices in the collision mesh.
+    size_t num_codim_vertices() const { return codim_vertices().size(); }
+
+    /// @brief Get the number of codimensional edges in the collision mesh.
+    size_t num_codim_edges() const { return codim_edges().size(); }
+
+    /// @brief Get the number of edges in the collision mesh.
+    size_t num_edges() const { return edges().rows(); }
+
+    /// @brief Get the number of faces in the collision mesh.
+    size_t num_faces() const { return faces().rows(); }
+
+    /// @brief Get the dimension of the mesh.
+    size_t dim() const { return m_rest_positions.cols(); }
+
+    /// @brief Get the number of degrees of freedom in the collision mesh.
+    size_t ndof() const { return num_vertices() * dim(); }
+
+    /// @brief Get the number of vertices in the full mesh.
+    size_t full_num_vertices() const { return m_full_vertex_to_vertex.size(); }
+
+    /// @brief Get the number of degrees of freedom in the full mesh.
+    size_t full_ndof() const { return full_num_vertices() * dim(); }
+
+    /// @brief Get the vertices of the collision mesh at rest (#V × dim).
+    const Eigen::MatrixXd& rest_positions() const { return m_rest_positions; }
+
+    /// @brief Get the indices of codimensional vertices of the collision mesh (#CV x 1).
+    const Eigen::VectorXi& codim_vertices() const { return m_codim_vertices; }
+
+    /// @brief Get the indices of codimensional edges of the collision mesh (#CE x 1).
+    const Eigen::VectorXi& codim_edges() const { return m_codim_edges; }
+
+    /// @brief Get the edges of the collision mesh (#E × 2).
+    const Eigen::MatrixXi& edges() const { return m_edges; }
+
+    /// @brief Get the faces of the collision mesh (#F × 3).
+    const Eigen::MatrixXi& faces() const { return m_faces; }
+
+    /// @brief Get the mapping from faces to edges of the collision mesh (#F × 3).
+    const Eigen::MatrixXi& faces_to_edges() const { return m_faces_to_edges; }
+
+    // const std::vector<std::vector<int>>& vertices_to_edges() const
+    // {
+    //     return m_vertices_to_edges;
+    // }
+
+    // const std::vector<std::vector<int>>& vertices_to_faces() const
+    // {
+    //     return m_vertices_to_faces;
+    // }
+
+    // -----------------------------------------------------------------------
+
+    /// @brief Compute the vertex positions from the positions of the full mesh.
+    /// @param full_positions The vertex positions of the full mesh (#FV × dim).
+    /// @return The vertex positions of the collision mesh (#V × dim).
+    Eigen::MatrixXd
+    vertices(Eigen::ConstRef<Eigen::MatrixXd> full_positions) const;
+
+    /// @brief Compute the vertex positions from vertex displacements on the full mesh.
+    /// @param full_displacements The vertex displacements on the full mesh (#FV × dim).
+    /// @return The vertex positions of the collision mesh (#V × dim).
+    Eigen::MatrixXd displace_vertices(
+        Eigen::ConstRef<Eigen::MatrixXd> full_displacements) const;
+
+    /// @brief Map vertex displacements on the full mesh to vertex displacements on the collision mesh.
+    /// @param full_displacements The vertex displacements on the full mesh (#FV × dim).
+    /// @return The vertex displacements on the collision mesh (#V × dim).
+    Eigen::MatrixXd map_displacements(
+        Eigen::ConstRef<Eigen::MatrixXd> full_displacements) const;
+
+    /// @brief Map a vertex ID to the corresponding vertex ID in the full mesh.
+    /// @param id Vertex ID in the collision mesh.
+    /// @return Vertex ID in the full mesh.
+    size_t to_full_vertex_id(const size_t id) const
+    {
+        assert(id < num_vertices());
+        return m_vertex_to_full_vertex[id];
+    }
+
+    /// @brief Map a vector quantity on the collision mesh to the full mesh.
+    /// This is useful for mapping gradients from the collision mesh to the full
+    /// mesh (i.e., applies the chain-rule).
+    /// @param x Vector quantity on the collision mesh with size equal to ndof().
+    /// @return Vector quantity on the full mesh with size equal to full_ndof().
+    Eigen::VectorXd to_full_dof(Eigen::ConstRef<Eigen::VectorXd> x) const;
+
+    /// @brief Map a matrix quantity on the collision mesh to the full mesh.
+    /// This is useful for mapping Hessians from the collision mesh to the full
+    /// mesh (i.e., applies the chain-rule).
+    /// @param X Matrix quantity on the collision mesh with size equal to ndof() × ndof().
+    /// @return Matrix quantity on the full mesh with size equal to full_ndof() × full_ndof().
+    Eigen::SparseMatrix<double>
+    to_full_dof(const Eigen::SparseMatrix<double>& X) const;
+
+    // -----------------------------------------------------------------------
+
+    /// @brief Get the vertex-vertex adjacency matrix.
+    const std::vector<unordered_set<int>>& vertex_vertex_adjacencies() const
+    {
+        if (!are_adjacencies_initialized()) {
+            throw std::runtime_error(
+                "Vertex-vertex adjacencies not initialized. Call init_adjacencies() first.");
+        }
+        return m_vertex_vertex_adjacencies;
+    }
+
+    /// @brief Get the vertex-edge adjacency matrix.
+    const std::vector<unordered_set<int>>& vertex_edge_adjacencies() const
+    {
+        if (!are_adjacencies_initialized()) {
+            throw std::runtime_error(
+                "Vertex-edge adjacencies not initialized. Call init_adjacencies() first.");
+        }
+        return m_vertex_edge_adjacencies;
+    }
+
+    /// @brief Get the edge-vertex adjacency matrix.
+    const std::vector<unordered_set<int>>& edge_vertex_adjacencies() const
+    {
+        if (!are_adjacencies_initialized()) {
+            throw std::runtime_error(
+                "Edge-vertex adjacencies not initialized. Call init_adjacencies() first.");
+        }
+        return m_edge_vertex_adjacencies;
+    }
+
+    /// @brief Determine if the adjacencies have been initialized by calling init_adjacencies().
+    bool are_adjacencies_initialized() const
+    {
+        return !m_vertex_vertex_adjacencies.empty()
+            && !m_vertex_edge_adjacencies.empty()
+            && !m_edge_vertex_adjacencies.empty();
+    }
+
+    /// @brief Is a vertex on the boundary of the collision mesh?
+    /// @param vi Vertex ID.
+    /// @return True if the vertex is on the boundary of the collision mesh.
+    bool is_vertex_on_boundary(const int vi) const
+    {
+        return m_is_vertex_on_boundary[vi];
+    }
+
+    /// @brief Get the barycentric area of a vertex.
+    /// @param vi Vertex ID.
+    /// @return Barycentric area of vertex vi.
+    double vertex_area(const size_t vi) const { return m_vertex_areas[vi]; }
+
+    /// @brief Get the barycentric area of the vertices.
+    const Eigen::VectorXd& vertex_areas() const { return m_vertex_areas; }
+
+    /// @brief Get the gradient of the barycentric area of a vertex wrt the rest positions of all points.
+    /// @param vi Vertex ID.
+    /// @return Gradient of the barycentric area of vertex vi wrt the rest positions of all points.
+    const Eigen::SparseVector<double>&
+    vertex_area_gradient(const size_t vi) const
+    {
+        if (!are_area_jacobians_initialized()) {
+            throw std::runtime_error(
+                "Vertex area Jacobian not initialized. Call init_area_jacobians() first.");
+        }
+        return m_vertex_area_jacobian[vi];
+    }
+
+    /// @brief Get the barycentric area of an edge.
+    /// @param ei Edge ID.
+    /// @return Barycentric area of edge ei.
+    double edge_area(const size_t ei) const { return m_edge_areas[ei]; }
+
+    /// @brief Get the barycentric area of the edges.
+    const Eigen::VectorXd& edge_areas() const { return m_edge_areas; }
+
+    /// @brief Get the gradient of the barycentric area of an edge wrt the rest positions of all points.
+    /// @param ei Edge ID.
+    /// @return Gradient of the barycentric area of edge ei wrt the rest positions of all points.
+    const Eigen::SparseVector<double>& edge_area_gradient(const size_t ei) const
+    {
+        if (!are_area_jacobians_initialized()) {
+            throw std::runtime_error(
+                "Edge area Jacobian not initialized. Call init_area_jacobians() first.");
+        }
+        return m_edge_area_jacobian[ei];
+    }
+
+    /// @brief Determine if the area Jacobians have been initialized by calling init_area_jacobians().
+    bool are_area_jacobians_initialized() const
+    {
+        return m_vertex_area_jacobian.size() == num_vertices()
+            && m_edge_area_jacobian.size() == num_edges();
+    }
+
+    // -----------------------------------------------------------------------
+
+    /// @brief Construct a vector of bools indicating whether each vertex is on the surface.
+    /// @param num_vertices The number of vertices in the mesh.
+    /// @param edges The surface edges of the mesh (#E × 2).
+    /// @param codim_vertices The indices of codimensional vertices (#CV x 1).
+    /// @return A vector of bools indicating whether each vertex is on the surface.
+    static std::vector<bool> construct_is_on_surface(
+        const long num_vertices,
+        Eigen::ConstRef<Eigen::MatrixXi> edges,
+        Eigen::ConstRef<Eigen::VectorXi> codim_vertices = Eigen::VectorXi());
+
+    /// @brief Construct a matrix that maps from the faces' edges to rows in the edges matrix.
+    /// @param faces The face matrix of mesh (#F × 3).
+    /// @param edges The edge matrix of mesh (#E × 2).
+    /// @return Matrix that maps from the faces' edges to rows in the edges matrix.
+    static Eigen::MatrixXi construct_faces_to_edges(
+        Eigen::ConstRef<Eigen::MatrixXi> faces,
+        Eigen::ConstRef<Eigen::MatrixXi> edges);
+
+    /// A function that takes two vertex IDs and returns true if the vertices
+    /// (and faces or edges containing the vertices) can collide. By default all
+    /// primitives can collide with all other primitives.
+    std::function<bool(size_t, size_t)> can_collide = default_can_collide;
+
+protected:
+    // -----------------------------------------------------------------------
+    // Helper initialization functions
+
+    void init_codim_vertices();
+    void init_codim_edges();
+
+    /// @brief Initialize the selection matrix from full vertices/DOF to collision vertices/DOF.
+    void init_selection_matrices(const int dim);
+
+    /// @brief Initialize vertex and edge areas.
+    void init_areas();
+
+    /// @brief Convert a matrix meant for M_V * vertices to M_dof * x by duplicating the entries dim times.
+    static Eigen::SparseMatrix<double> vertex_matrix_to_dof_matrix(
+        const Eigen::SparseMatrix<double>& M_V, int dim);
+
+    // -----------------------------------------------------------------------
+
+    /// @brief The full vertex positions at rest (#FV × dim).
+    Eigen::MatrixXd m_full_rest_positions;
+    /// @brief The vertex positions at rest (#V × dim).
+    Eigen::MatrixXd m_rest_positions;
+    /// @brief The indices of codimensional vertices (#CV x 1).
+    Eigen::VectorXi m_codim_vertices;
+    /// @brief The indices of codimensional edges (#CE x 1).
+    Eigen::VectorXi m_codim_edges;
+    /// @brief Edges as rows of indicies into vertices (#E × 2).
+    Eigen::MatrixXi m_edges;
+    /// @brief Triangular faces as rows of indicies into vertices (#F × 3).
+    Eigen::MatrixXi m_faces;
+    /// @brief Map from faces edges to rows of edges (#F × 3).
+    Eigen::MatrixXi m_faces_to_edges;
+
+    /// @brief Map from full vertices to collision vertices.
+    /// @note Negative values indicate full vertex is dropped.
+    Eigen::VectorXi m_full_vertex_to_vertex;
+    /// @brief Map from collision vertices to full vertices.
+    Eigen::VectorXi m_vertex_to_full_vertex;
+
+    /// @brief Selection matrix S ∈ ℝ^{collision×full} for vertices
+    Eigen::SparseMatrix<double> m_select_vertices;
+    /// @brief Selection matrix S ∈ ℝ^{(dim*collision)×(dim*full)} for DOF
+    Eigen::SparseMatrix<double> m_select_dof;
+
+    /// @brief Mapping from full displacements to collision displacements
+    /// @note this is premultiplied by m_select_vertices
+    Eigen::SparseMatrix<double> m_displacement_map;
+    /// @brief Mapping from full displacements DOF to collision displacements DOF
+    /// @note this is premultiplied by m_select_dof
+    Eigen::SparseMatrix<double> m_displacement_dof_map;
+
+    /// @brief Vertices adjacent to vertices
+    std::vector<unordered_set<int>> m_vertex_vertex_adjacencies;
+    /// @brief Edges adjacent to vertices
+    std::vector<unordered_set<int>> m_vertex_edge_adjacencies;
+    /// @brief Vertices adjacent to edges
+    std::vector<unordered_set<int>> m_edge_vertex_adjacencies;
+
+    // std::vector<std::vector<int>> m_vertices_to_faces;
+    // std::vector<std::vector<int>> m_vertices_to_edges;
+
+    /// @brief Is vertex on the boundary of the triangle mesh in 3D or polyline in 2D?
+    std::vector<bool> m_is_vertex_on_boundary;
+
+    /// @brief Vertex areas
+    /// 2D: 1/2 sum of length of connected edges
+    /// 3D: 1/3 sum of area of connected triangles
+    Eigen::VectorXd m_vertex_areas;
+    /// @brief Edge areas
+    /// 3D: 1/3 sum of area of connected triangles
+    Eigen::VectorXd m_edge_areas;
+
+    // Stored as a std::vector so it is easier to access the rows directly.
+    /// @brief The rows of the Jacobian of the vertex areas vector.
+    std::vector<Eigen::SparseVector<double>> m_vertex_area_jacobian;
+    /// @brief The rows of the Jacobian of the edge areas vector.
+    std::vector<Eigen::SparseVector<double>> m_edge_area_jacobian;
+
+private:
+    /// @brief By default all primitives can collide with all other primitives.
+    static int default_can_collide(size_t, size_t) { return true; }
+};
+
+} // namespace ipc