#include <common.hpp>

#include <ipc/candidates/edge_vertex.hpp>

namespace py = pybind11;
using namespace ipc;

void define_edge_vertex_candidate(py::module_& m)
{
<<<<<<< HEAD
    py::class_<
        EdgeVertexCandidate, CollisionStencil<4>, ContinuousCollisionCandidate>(
        m, "EdgeVertexCandidate")
        .def(py::init<long, long>(), py::arg("edge_id"), py::arg("vertex_id"))
=======
    py::class_<EdgeVertexCandidate, CollisionStencil>(m, "EdgeVertexCandidate")
        .def(
            py::init<index_t, index_t>(), py::arg("edge_id"),
            py::arg("vertex_id"))
        .def(
            py::init([](std::tuple<index_t, index_t> edge_and_vertex_id) {
                return std::make_unique<EdgeVertexCandidate>(
                    std::get<0>(edge_and_vertex_id),
                    std::get<1>(edge_and_vertex_id));
            }),
            py::arg("edge_and_vertex_id"))
>>>>>>> 3ce57050
        .def("known_dtype", &EdgeVertexCandidate::known_dtype)
        .def(
            "__str__",
            [](const EdgeVertexCandidate& ev) {
                return fmt::format("[{:d}, {:d}]", ev.edge_id, ev.vertex_id);
            })
        .def(
            "__repr__",
            [](const EdgeVertexCandidate& ev) {
                return fmt::format(
                    "EdgeVertexCandidate({:d}, {:d})", ev.edge_id,
                    ev.vertex_id);
            })
        .def("__eq__", &EdgeVertexCandidate::operator==, py::arg("other"))
        .def("__ne__", &EdgeVertexCandidate::operator!=, py::arg("other"))
        .def(
            "__lt__", &EdgeVertexCandidate::operator<,
            "Compare EdgeVertexCandidates for sorting.", py::arg("other"))
        .def_readwrite(
            "edge_id", &EdgeVertexCandidate::edge_id, "ID of the edge")
        .def_readwrite(
            "vertex_id", &EdgeVertexCandidate::vertex_id, "ID of the vertex");

    py::implicitly_convertible<
        std::tuple<index_t, index_t>, EdgeVertexCandidate>();
}<|MERGE_RESOLUTION|>--- conflicted
+++ resolved
@@ -7,12 +7,6 @@
 
 void define_edge_vertex_candidate(py::module_& m)
 {
-<<<<<<< HEAD
-    py::class_<
-        EdgeVertexCandidate, CollisionStencil<4>, ContinuousCollisionCandidate>(
-        m, "EdgeVertexCandidate")
-        .def(py::init<long, long>(), py::arg("edge_id"), py::arg("vertex_id"))
-=======
     py::class_<EdgeVertexCandidate, CollisionStencil>(m, "EdgeVertexCandidate")
         .def(
             py::init<index_t, index_t>(), py::arg("edge_id"),
@@ -24,7 +18,6 @@
                     std::get<1>(edge_and_vertex_id));
             }),
             py::arg("edge_and_vertex_id"))
->>>>>>> 3ce57050
         .def("known_dtype", &EdgeVertexCandidate::known_dtype)
         .def(
             "__str__",
