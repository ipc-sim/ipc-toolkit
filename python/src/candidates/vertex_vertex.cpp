--- conflicted
+++ resolved
@@ -7,12 +7,7 @@
 
 void define_vertex_vertex_candidate(py::module_& m)
 {
-<<<<<<< HEAD
-    py::class_<
-        VertexVertexCandidate, CollisionStencil<4>, ContinuousCollisionCandidate>(
-=======
     py::class_<VertexVertexCandidate, CollisionStencil>(
->>>>>>> 3ce57050
         m, "VertexVertexCandidate")
         .def(
             py::init<index_t, index_t>(), py::arg("vertex0_id"),
