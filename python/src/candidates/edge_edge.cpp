#include <common.hpp>

#include <ipc/candidates/edge_edge.hpp>

namespace py = pybind11;
using namespace ipc;

void define_edge_edge_candidate(py::module_& m)
{
<<<<<<< HEAD
    py::class_<
        EdgeEdgeCandidate, CollisionStencil<4>, ContinuousCollisionCandidate>(
        m, "EdgeEdgeCandidate")
        .def(py::init<long, long>(), py::arg("edge0_id"), py::arg("edge1_id"))
=======
    py::class_<EdgeEdgeCandidate, CollisionStencil>(m, "EdgeEdgeCandidate")
        .def(
            py::init<index_t, index_t>(), py::arg("edge0_id"),
            py::arg("edge1_id"))
        .def(
            py::init([](std::tuple<index_t, index_t> edge_ids) {
                return std::make_unique<EdgeEdgeCandidate>(
                    std::get<0>(edge_ids), std::get<1>(edge_ids));
            }),
            py::arg("edge_ids"))
>>>>>>> 3ce57050
        .def("known_dtype", &EdgeEdgeCandidate::known_dtype)
        .def(
            "__str__",
            [](const EdgeEdgeCandidate& ee) {
                return fmt::format("[{:d}, {:d}]", ee.edge0_id, ee.edge1_id);
            })
        .def(
            "__repr__",
            [](const EdgeEdgeCandidate& ee) {
                return fmt::format(
                    "EdgeEdgeCandidate({:d}, {:d})", ee.edge0_id, ee.edge1_id);
            })
        .def("__eq__", &EdgeEdgeCandidate::operator==, py::arg("other"))
        .def("__ne__", &EdgeEdgeCandidate::operator!=, py::arg("other"))
        .def(
            "__lt__", &EdgeEdgeCandidate::operator<,
            "Compare EdgeEdgeCandidates for sorting.", py::arg("other"))
        .def_readwrite(
            "edge0_id", &EdgeEdgeCandidate::edge0_id, "ID of the first edge.")
        .def_readwrite(
            "edge1_id", &EdgeEdgeCandidate::edge1_id, "ID of the second edge.");

    py::implicitly_convertible<
        std::tuple<index_t, index_t>, EdgeEdgeCandidate>();
}<|MERGE_RESOLUTION|>--- conflicted
+++ resolved
@@ -7,12 +7,6 @@
 
 void define_edge_edge_candidate(py::module_& m)
 {
-<<<<<<< HEAD
-    py::class_<
-        EdgeEdgeCandidate, CollisionStencil<4>, ContinuousCollisionCandidate>(
-        m, "EdgeEdgeCandidate")
-        .def(py::init<long, long>(), py::arg("edge0_id"), py::arg("edge1_id"))
-=======
     py::class_<EdgeEdgeCandidate, CollisionStencil>(m, "EdgeEdgeCandidate")
         .def(
             py::init<index_t, index_t>(), py::arg("edge0_id"),
@@ -23,7 +17,6 @@
                     std::get<0>(edge_ids), std::get<1>(edge_ids));
             }),
             py::arg("edge_ids"))
->>>>>>> 3ce57050
         .def("known_dtype", &EdgeEdgeCandidate::known_dtype)
         .def(
             "__str__",
