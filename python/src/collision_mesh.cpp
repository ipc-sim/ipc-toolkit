#include <common.hpp>

#include <ipc/collision_mesh.hpp>

namespace py = pybind11;
using namespace ipc;

void define_collision_mesh(py::module_& m)
{
    py::class_<CollisionMesh>(m, "CollisionMesh")
        .def(
            py::init<
                const Eigen::MatrixXd&, const Eigen::MatrixXi&,
                const Eigen::MatrixXi&, const Eigen::SparseMatrix<double>&>(),
            R"ipc_Qu8mg5v7(
            Construct a new Collision Mesh object directly from the collision mesh vertices.

            Parameters:
                rest_positions: The vertices of the collision mesh at rest (#V × dim).
                edges: The edges of the collision mesh (#E × 2).
                faces: The faces of the collision mesh (#F × 3).
                displacement_map: The displacement mapping from displacements on the full mesh to the collision mesh.
            )ipc_Qu8mg5v7",
            py::arg("rest_positions"), py::arg("edges"), py::arg("faces"),
            py::arg("displacement_map") = Eigen::SparseMatrix<double>())
        .def(
            py::init<
                const std::vector<bool>&, const Eigen::MatrixXd&,
                const Eigen::MatrixXi&, const Eigen::MatrixXi&,
                const Eigen::SparseMatrix<double>&>(),
            R"ipc_Qu8mg5v7(
            Construct a new Collision Mesh object from a full mesh vertices.

            Parameters:
                include_vertex: Vector of bools indicating whether each vertex should be included in the collision mesh.
                full_rest_positions: The vertices of the full mesh at rest (#V × dim).
                edges: The edges of the collision mesh indexed into the full mesh vertices (#E × 2).
                faces: The faces of the collision mesh indexed into the full mesh vertices (#F × 3).
                displacement_map: The displacement mapping from displacements on the full mesh to the collision mesh.
            )ipc_Qu8mg5v7",
            py::arg("include_vertex"), py::arg("full_rest_positions"),
            py::arg("edges"), py::arg("faces"),
            py::arg("displacement_map") = Eigen::SparseMatrix<double>())
        .def_static(
            "build_from_full_mesh", &CollisionMesh::build_from_full_mesh,
            R"ipc_Qu8mg5v7(
            Helper function that automatically builds include_vertex using construct_is_on_surface.

            Parameters:
                full_rest_positions: The full vertices at rest (#FV × dim).
                edges: The edge matrix of mesh (#E × 2).
                faces: The face matrix of mesh (#F × 3).

            Returns:
                Constructed CollisionMesh.
            )ipc_Qu8mg5v7",
            py::arg("full_rest_positions"), py::arg("edges"), py::arg("faces"))
        .def(
            "init_adjacencies", &CollisionMesh::init_adjacencies,
            "Initialize vertex-vertex and edge-vertex adjacencies.")
        .def(
            "init_area_jacobians", &CollisionMesh::init_area_jacobians,
            "Initialize vertex and edge areas.")
        .def_property_readonly(
            "num_vertices", &CollisionMesh::num_vertices,
            "Get the number of vertices in the collision mesh.")
        .def_property_readonly(
            "num_codim_vertices", &CollisionMesh::num_codim_vertices,
            "Get the number of codimensional vertices in the collision mesh.")
        .def_property_readonly(
<<<<<<< HEAD
            "num_codim_edges", &CollisionMesh::num_codim_edges,
            "Get the number of codimensional edges in the collision mesh.")
        .def_property_readonly(
=======
>>>>>>> 968331e6
            "num_edges", &CollisionMesh::num_edges,
            "Get the number of edges in the collision mesh.")
        .def_property_readonly(
            "num_faces", &CollisionMesh::num_faces,
            "Get the number of faces in the collision mesh.")
        .def_property_readonly(
            "dim", &CollisionMesh::dim, "Get the dimension of the mesh.")
        .def_property_readonly(
            "ndof", &CollisionMesh::ndof,
            "Get the number of degrees of freedom in the collision mesh.")
        .def_property_readonly(
            "full_num_vertices", &CollisionMesh::full_num_vertices,
            "Get the number of vertices in the full mesh.")
        .def_property_readonly(
            "full_ndof", &CollisionMesh::full_ndof,
            "Get the number of degrees of freedom in the full mesh.")
        .def_property_readonly(
            "rest_positions", &CollisionMesh::rest_positions,
            "Get the vertices of the collision mesh at rest (#V × dim).")
        .def_property_readonly(
            "codim_vertices", &CollisionMesh::codim_vertices,
            "Get the indices of codimensional vertices of the collision mesh (#CV x 1).")
        .def_property_readonly(
<<<<<<< HEAD
            "codim_edges", &CollisionMesh::codim_edges,
            "Get the indices of codimensional edges of the collision mesh (#CE x 1).")
        .def_property_readonly(
=======
>>>>>>> 968331e6
            "edges", &CollisionMesh::edges,
            "Get the edges of the collision mesh (#E × 2).")
        .def_property_readonly(
            "faces", &CollisionMesh::faces,
            "Get the faces of the collision mesh (#F × 3).")
        .def_property_readonly(
            "faces_to_edges", &CollisionMesh::faces_to_edges,
            "Get the mapping from faces to edges of the collision mesh (#F × 3).")
        .def(
            "vertices", &CollisionMesh::vertices,
            R"ipc_Qu8mg5v7(
            Compute the vertex positions from the positions of the full mesh.

            Parameters:
                full_positions: The vertex positions of the full mesh (#FV × dim).

            Returns:
                The vertex positions of the collision mesh (#V × dim).
            )ipc_Qu8mg5v7",
            py::arg("full_positions"))
        .def(
            "displace_vertices", &CollisionMesh::displace_vertices,
            R"ipc_Qu8mg5v7(
            Compute the vertex positions from vertex displacements on the full mesh.

            Parameters:
                full_displacements: The vertex displacements on the full mesh (#FV × dim).

            Returns:
                The vertex positions of the collision mesh (#V × dim).
            )ipc_Qu8mg5v7",
            py::arg("full_displacements"))
        .def(
            "map_displacements", &CollisionMesh::map_displacements,
            R"ipc_Qu8mg5v7(
            Map vertex displacements on the full mesh to vertex displacements on the collision mesh.

            Parameters:
                full_displacements: The vertex displacements on the full mesh (#FV × dim).

            Returns:
                The vertex displacements on the collision mesh (#V × dim).
            )ipc_Qu8mg5v7",
            py::arg("full_displacements"))
        .def(
            "to_full_vertex_id", &CollisionMesh::to_full_vertex_id,
            R"ipc_Qu8mg5v7(
            Map a vertex ID to the corresponding vertex ID in the full mesh.

            Parameters:
                id: Vertex ID in the collision mesh.

            Returns:
                Vertex ID in the full mesh.
            )ipc_Qu8mg5v7",
            py::arg("id"))
        .def(
            "to_full_dof",
            py::overload_cast<const Eigen::VectorXd&>(
                &CollisionMesh::to_full_dof, py::const_),
            R"ipc_Qu8mg5v7(
            Map a vector quantity on the collision mesh to the full mesh.

            This is useful for mapping gradients from the collision mesh to the full mesh (i.e., applies the chain-rule).

            Parameters:
                x: Vector quantity on the collision mesh with size equal to ndof().

            Returns:
                Vector quantity on the full mesh with size equal to full_ndof().
            )ipc_Qu8mg5v7",
            py::arg("x"))
        .def(
            "to_full_dof",
            py::overload_cast<const Eigen::SparseMatrix<double>&>(
                &CollisionMesh::to_full_dof, py::const_),
            R"ipc_Qu8mg5v7(
            Map a matrix quantity on the collision mesh to the full mesh.

            This is useful for mapping Hessians from the collision mesh to the full mesh (i.e., applies the chain-rule).

            Parameters:
                X: Matrix quantity on the collision mesh with size equal to ndof() × ndof().

            Returns:
                Matrix quantity on the full mesh with size equal to full_ndof() × full_ndof().
            )ipc_Qu8mg5v7",
            py::arg("X"))
        .def(
            "vertex_vertex_adjacencies",
            &CollisionMesh::vertex_vertex_adjacencies,
            "Get the vertex-vertex adjacency matrix.")
        .def_property_readonly(
            "vertex_edge_adjacencies", &CollisionMesh::vertex_edge_adjacencies,
            "Get the vertex-edge adjacency matrix.")
        .def_property_readonly(
            "edge_vertex_adjacencies", &CollisionMesh::edge_vertex_adjacencies,
            "Get the edge-vertex adjacency matrix.")
        .def(
            "are_adjacencies_initialized",
            &CollisionMesh::are_adjacencies_initialized,
            "Determine if the adjacencies have been initialized by calling init_adjacencies().")
        .def(
            "is_vertex_on_boundary", &CollisionMesh::is_vertex_on_boundary,
            R"ipc_Qu8mg5v7(
            Is a vertex on the boundary of the collision mesh?

            Parameters:
                vi: Vertex ID.

            Returns:
                True if the vertex is on the boundary of the collision mesh.
            )ipc_Qu8mg5v7",
            py::arg("vi"))
        .def(
            "vertex_area", &CollisionMesh::vertex_area,
            R"ipc_Qu8mg5v7(
            Get the barycentric area of a vertex.

            Parameters:
                vi: Vertex ID.

            Returns:
                Barycentric area of vertex vi.
            )ipc_Qu8mg5v7",
            py::arg("vi"))
        .def_property_readonly(
            "vertex_areas", &CollisionMesh::vertex_areas,
            "Get the barycentric area of the vertices.")
        .def(
            "vertex_area_gradient",
            [](const CollisionMesh& self,
               const size_t vi) -> Eigen::SparseMatrix<double> {
                return self.vertex_area_gradient(vi);
            },
            R"ipc_Qu8mg5v7(
            Get the gradient of the barycentric area of a vertex wrt the rest positions of all points.

            Parameters:
                vi: Vertex ID.

            Returns:
                Gradient of the barycentric area of vertex vi wrt the rest positions of all points.
            )ipc_Qu8mg5v7",
            py::arg("vi"))
        .def(
            "edge_area", &CollisionMesh::edge_area,
            R"ipc_Qu8mg5v7(
            Get the barycentric area of an edge.

            Parameters:
                ei: Edge ID.

            Returns:
                Barycentric area of edge ei.
            )ipc_Qu8mg5v7",
            py::arg("ei"))
        .def(
            "edge_areas", &CollisionMesh::edge_areas,
            "Get the barycentric area of the edges.")
        .def(
            "edge_area_gradient",
            [](const CollisionMesh& self,
               const size_t ei) -> Eigen::SparseMatrix<double> {
                return self.edge_area_gradient(ei);
            },
            R"ipc_Qu8mg5v7(
            Get the gradient of the barycentric area of an edge wrt the rest positions of all points.

            Parameters:
                ei: Edge ID.

            Returns:
                Gradient of the barycentric area of edge ei wrt the rest positions of all points.
            )ipc_Qu8mg5v7",
            py::arg("ei"))
        .def(
            "are_area_jacobians_initialized",
            &CollisionMesh::are_area_jacobians_initialized,
            "Determine if the area Jacobians have been initialized by calling init_area_jacobians().")
        .def_static(
            "construct_is_on_surface", &CollisionMesh::construct_is_on_surface,
            R"ipc_Qu8mg5v7(
            Construct a vector of bools indicating whether each vertex is on the surface.

            Parameters:
                num_vertices: The number of vertices in the mesh.
                edges: The surface edges of the mesh (#E × 2).
                codim_vertices: The indices of codimensional vertices (#CV x 1).

            Returns:
                A vector of bools indicating whether each vertex is on the surface.
            )ipc_Qu8mg5v7",
            py::arg("num_vertices"), py::arg("edges"),
            py::arg("codim_vertices") = Eigen::VectorXi())
        .def_static(
            "construct_faces_to_edges",
            &CollisionMesh::construct_faces_to_edges,
            R"ipc_Qu8mg5v7(
            Construct a matrix that maps from the faces' edges to rows in the edges matrix.

            Parameters:
                faces: The face matrix of mesh (#F × 3).
                edges: The edge matrix of mesh (#E × 2).

            Returns:
                Matrix that maps from the faces' edges to rows in the edges matrix.
            )ipc_Qu8mg5v7",
            py::arg("faces"), py::arg("edges"))
        .def_readwrite(
            "can_collide", &CollisionMesh::can_collide,
            R"ipc_Qu8mg5v7(
            A function that takes two vertex IDs and returns true if the vertices
(and faces or edges containing the vertices) can collide. By default all
primitives can collide with all other primitives.
            )ipc_Qu8mg5v7");
}<|MERGE_RESOLUTION|>--- conflicted
+++ resolved
@@ -68,12 +68,9 @@
             "num_codim_vertices", &CollisionMesh::num_codim_vertices,
             "Get the number of codimensional vertices in the collision mesh.")
         .def_property_readonly(
-<<<<<<< HEAD
             "num_codim_edges", &CollisionMesh::num_codim_edges,
             "Get the number of codimensional edges in the collision mesh.")
         .def_property_readonly(
-=======
->>>>>>> 968331e6
             "num_edges", &CollisionMesh::num_edges,
             "Get the number of edges in the collision mesh.")
         .def_property_readonly(
@@ -97,12 +94,9 @@
             "codim_vertices", &CollisionMesh::codim_vertices,
             "Get the indices of codimensional vertices of the collision mesh (#CV x 1).")
         .def_property_readonly(
-<<<<<<< HEAD
             "codim_edges", &CollisionMesh::codim_edges,
             "Get the indices of codimensional edges of the collision mesh (#CE x 1).")
         .def_property_readonly(
-=======
->>>>>>> 968331e6
             "edges", &CollisionMesh::edges,
             "Get the edges of the collision mesh (#E × 2).")
         .def_property_readonly(
@@ -315,8 +309,8 @@
         .def_readwrite(
             "can_collide", &CollisionMesh::can_collide,
             R"ipc_Qu8mg5v7(
-            A function that takes two vertex IDs and returns true if the vertices
-(and faces or edges containing the vertices) can collide. By default all
-primitives can collide with all other primitives.
+            A function that takes two vertex IDs and returns true if the vertices (and faces or edges containing the vertices) can collide.
+
+            By default all primitives can collide with all other primitives.
             )ipc_Qu8mg5v7");
 }