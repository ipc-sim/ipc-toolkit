# ipc-toolkit-test-data (https://github.com/ipc-sim/ipc-toolkit-test-data)
# License: MIT

if(TARGET ipc_toolkit_test_data_download)
    return()
endif()

include(ExternalProject)
include(FetchContent)

set(IPC_TOOLKIT_TESTS_DATA_DIR "${PROJECT_SOURCE_DIR}/tests/data/" CACHE PATH "Where should we download the tests data?")
option(IPC_TOOLKIT_USE_EXISTING_TESTS_DATA_DIR "Use an existing test data directory instead of downloading it" OFF)

if(IPC_TOOLKIT_USE_EXISTING_TESTS_DATA_DIR)
    ExternalProject_Add(
        ipc_toolkit_test_data_download
        PREFIX "${FETCHCONTENT_BASE_DIR}/tests/data"
        SOURCE_DIR ${IPC_TOOLKIT_TESTS_DATA_DIR}

        # NOTE: No download step
        CONFIGURE_COMMAND ""
        BUILD_COMMAND ""
        INSTALL_COMMAND ""
        LOG_DOWNLOAD ON
    )
else()
    ExternalProject_Add(
        ipc_toolkit_test_data_download
        PREFIX "${FETCHCONTENT_BASE_DIR}/tests/data"
        SOURCE_DIR ${IPC_TOOLKIT_TESTS_DATA_DIR}

<<<<<<< HEAD
        GIT_REPOSITORY https://github.com/ipc-sim/ipc-toolkit-test-data.git
        GIT_TAG 6c6319ab1dae122a7f7f0c46a4717950cb61b1ce
=======
        GIT_REPOSITORY https://github.com/ipc-sim/ipc-toolkit-tests-data.git
        GIT_TAG 7ca6db695adcc00d3d6d978767dfc0d81722a515
>>>>>>> f369a947

        CONFIGURE_COMMAND ""
        BUILD_COMMAND ""
        INSTALL_COMMAND ""
        LOG_DOWNLOAD ON
    )
endif()<|MERGE_RESOLUTION|>--- conflicted
+++ resolved
@@ -29,13 +29,8 @@
         PREFIX "${FETCHCONTENT_BASE_DIR}/tests/data"
         SOURCE_DIR ${IPC_TOOLKIT_TESTS_DATA_DIR}
 
-<<<<<<< HEAD
-        GIT_REPOSITORY https://github.com/ipc-sim/ipc-toolkit-test-data.git
-        GIT_TAG 6c6319ab1dae122a7f7f0c46a4717950cb61b1ce
-=======
         GIT_REPOSITORY https://github.com/ipc-sim/ipc-toolkit-tests-data.git
         GIT_TAG 7ca6db695adcc00d3d6d978767dfc0d81722a515
->>>>>>> f369a947
 
         CONFIGURE_COMMAND ""
         BUILD_COMMAND ""
