--- conflicted
+++ resolved
@@ -1,17 +1,6 @@
 name: Coverage
 
 on:
-<<<<<<< HEAD
-  # push:
-  #   branches: [main]
-  # pull_request:
-  #   paths:
-  #     - '.github/workflows/coverage.yml'
-  #     - 'cmake/**'
-  #     - 'src/**'
-  #     - 'tests/**'
-  #     - 'CMakeLists.txt'
-=======
   push:
     branches: [main]
   pull_request:
@@ -22,7 +11,6 @@
       - 'tests/**'
       - 'CMakeLists.txt'
       - 'codecov.yml'
->>>>>>> 3ce57050
 
 jobs:
   Coverage:
