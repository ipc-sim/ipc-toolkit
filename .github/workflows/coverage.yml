name: Coverage

on:
  push:
    branches: [main]
  pull_request:
    paths:
      - '.github/workflows/coverage.yml'
      - 'cmake/**'
      - 'src/**'
      - 'tests/**'
      - 'CMakeLists.txt'
      - 'codecov.yml'

jobs:
  Coverage:
    name: Code Coverage
    runs-on: ubuntu-latest
    strategy:
      fail-fast: false
    steps:
      - name: Checkout Repository
        uses: actions/checkout@v4.0.0
        with:
          fetch-depth: 10

      - name: Dependencies
        run: |
          sudo apt-get install ccache lcov
          echo 'CACHE_PATH=~/.cache/ccache' >> "$GITHUB_ENV"

      - name: Get number of CPU cores
        uses: SimenB/github-actions-cpu-cores@v2.0.0
        id: cpu-cores

      - name: Cache Build
        id: cache-build
        uses: actions/cache@v4.0.2
        with:
          path: ${{ env.CACHE_PATH }}
          key: coverage-cache

      - name: Prepare ccache
        run: |
          ccache --max-size=1.0G
          ccache -V && ccache --show-config
          ccache --show-stats && ccache --zero-stats\

      - name: Configure
        run: |
          mkdir -p build
          cd build
          cmake .. \
            -DIPC_TOOLKIT_BUILD_TESTS=ON \
            -DIPC_TOOLKIT_WITH_CODE_COVERAGE=ON \
            -DCMAKE_BUILD_TYPE=Release \

      - name: Build
        run: |
          cmake --build build -j ${{ steps.cpu-cores.outputs.count }}
          ccache --show-stats

      - name: Run Coverage
        run: |
          cd build
          ctest --verbose -j ${{ steps.cpu-cores.outputs.count }}
<<<<<<< HEAD
          lcov --directory ./CMakeFiles/ipc_toolkit.dir/src/ipc --capture --output-file coverage.info
          lcov --remove coverage.info '/usr/*' "$HOME/.cache/*" "*/tests/*" --output-file coverage.info
=======
          lcov --directory . --capture --output-file coverage.info
          lcov --remove coverage.info '/usr/*' "$HOME/.cache/*" "*tests/*" --output-file coverage.info
>>>>>>> 416cdd46

      - name: Upload coverage reports to Codecov
        uses: codecov/codecov-action@v3.1.6
        with:
          fail_ci_if_error: true
<<<<<<< HEAD
          handle_no_reports_found: true
          file: build/coverage.info
          disable_search: true
          plugin: null
          plugins: null
=======
          files: build/coverage.info
>>>>>>> 416cdd46
          flags: unittests
          name: ipc-toolkit
          token: ${{ secrets.CODECOV_TOKEN }}
          verbose: true<|MERGE_RESOLUTION|>--- conflicted
+++ resolved
@@ -64,27 +64,14 @@
         run: |
           cd build
           ctest --verbose -j ${{ steps.cpu-cores.outputs.count }}
-<<<<<<< HEAD
-          lcov --directory ./CMakeFiles/ipc_toolkit.dir/src/ipc --capture --output-file coverage.info
-          lcov --remove coverage.info '/usr/*' "$HOME/.cache/*" "*/tests/*" --output-file coverage.info
-=======
           lcov --directory . --capture --output-file coverage.info
           lcov --remove coverage.info '/usr/*' "$HOME/.cache/*" "*tests/*" --output-file coverage.info
->>>>>>> 416cdd46
 
       - name: Upload coverage reports to Codecov
         uses: codecov/codecov-action@v3.1.6
         with:
           fail_ci_if_error: true
-<<<<<<< HEAD
-          handle_no_reports_found: true
-          file: build/coverage.info
-          disable_search: true
-          plugin: null
-          plugins: null
-=======
           files: build/coverage.info
->>>>>>> 416cdd46
           flags: unittests
           name: ipc-toolkit
           token: ${{ secrets.CODECOV_TOKEN }}
