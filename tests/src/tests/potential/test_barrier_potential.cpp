--- conflicted
+++ resolved
@@ -68,15 +68,8 @@
     collisions.set_collision_set_type(collision_set_type);
     mesh = CollisionMesh(vertices, edges, faces);
     collisions.build(mesh, vertices, dhat, /*dmin=*/0, broad_phase);
-<<<<<<< HEAD
     CAPTURE(dhat, broad_phase->name(), use_area_weighting, collision_set_type);
-    CHECK(collisions.size() > 0);
-=======
-    CAPTURE(
-        dhat, broad_phase->name(), all_vertices_on_surface, use_area_weighting,
-        use_improved_max_approximator);
     CHECK(!collisions.empty());
->>>>>>> fc15b8e0
 
     BarrierPotential barrier_potential(dhat, use_physical_barrier);
 
