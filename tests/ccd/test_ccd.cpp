#include <catch2/catch_all.hpp>

#include <ipc/ipc.hpp>
#include <ipc/ccd/ccd.hpp>
#include <ipc/ccd/additive_ccd.hpp>
#include <ipc/ccd/point_static_plane.hpp>

#include <utils.hpp>

#include <igl/read_triangle_mesh.h>
#include <igl/edges.h>

using namespace ipc;

<<<<<<< HEAD
static const double EPSILON = std::numeric_limits<float>::epsilon();

TEST_CASE("Point-point CCD", "[ccd]")
{
    const Eigen::Vector3d p0_t0(0.0, 0.0, 0.0), p0_t1(1.0, 1.0, 1.0);
    const Eigen::Vector3d p1_t0(1.0, 1.0, 0.0), p1_t1(0.0, 0.0, 1.0);

    const double min_distance = GENERATE(0, 1e-6, 1e-4, 1e-2);

    double toi;
    bool is_colliding =
        point_point_ccd(p0_t0, p1_t0, p0_t1, p1_t1, toi, min_distance);

    // Check the results
    const double margin = min_distance * (p0_t1 - p0_t0).norm();
    REQUIRE(is_colliding);
    REQUIRE(toi == Catch::Approx(0.5).margin(1e-3));
}

TEST_CASE("Point-edge 2D CCD", "[ccd]")
{
    Eigen::Vector2d p_t0, p_t1, e0_t0, e0_t1, e1_t0, e1_t1;
    double toi_expected;
    bool is_collision_expected;
    SECTION("Edge becomes degenerate")
    {
        p_t0 << 0, 1;
        e0_t0 << -1, 0;
        e1_t0 << 1, 0;
        SECTION("Edge degenerates before impact")
        {
            p_t1 << 0, -1;
            e0_t1 << 3, 0;
            e1_t1 << -3, 0;
            // The edge will become degenerate at t=0.25
        }
        SECTION("Edge degenerates after impact")
        {
            p_t1 << 0, -1;
            e0_t1 << 0.5, 0;
            e1_t1 << -0.5, 0;
            // The edge will become degenerate at t=2/3
        }
        // The point will collide with the edge at t=0.5
        is_collision_expected = true;
        toi_expected = 0.5;
    }
    SECTION("Edge moving right; point moving left")
    {
        p_t0 << -1, 0;
        e0_t0 << 1, -1;
        e1_t0 << 1, 1;

        p_t1 << 1, 0;
        e0_t1 << -1, -1;
        e1_t1 << -1, 1;

        is_collision_expected = true;
        toi_expected = 0.5;
    }
    SECTION("Point on edge's line moving towards edge")
    {
        p_t0 << 0, 0;
        e0_t0 << 0, 1;
        e1_t0 << 0, 2;

        p_t1 << 0, 2;
        e0_t1 << 0, 1;
        e1_t1 << 0, 2;

        is_collision_expected = true;
        toi_expected = 0.5;
    }
    SECTION("Point and edge moving parallel")
    {
        p_t0 << 0, 1;
        e0_t0 << 1, 0;
        e1_t0 << 1, 2;

        p_t1 << 0, 2;
        e0_t1 << 1, 1;
        e1_t1 << 1, 3;

        is_collision_expected = false;
    }
    SECTION("Point moving right; edge stretching vertically")
    {
        e1_t0 << 1, -1;
        e1_t1 << 1, -2;
        SECTION("Swap vertices order e_0 = [0, 2]")
        {
            p_t0 << 1, 1;
            e0_t0 << 0, 0;

            p_t1 << 1, 2;
            e0_t1 << 1, 0;

            std::swap(p_t0, e0_t0);
            std::swap(p_t1, e0_t1);
        }
        SECTION("Swap vertices order e_0 = [1, 2]")
        {
            p_t0 << 0, 0;
            e0_t0 << 1, 1;

            p_t1 << 1, 0;
            e0_t1 << 1, 2;
        }
        is_collision_expected = true;
        toi_expected = 1.0;
    }
    SECTION("Point-point")
    {
        p_t0 << 1.11111, 0.5;
        p_t1 << 0.888889, 0.5;
        e0_t0 << 1, 0.5;
        e1_t0 << 1, 0.75;
        e0_t1 = e0_t0;
        e1_t1 = e1_t0;

        is_collision_expected = true;
        toi_expected = 0.5;
    }

    double toi, alpha;
    bool is_colliding = point_edge_ccd(
        p_t0, e0_t0, e1_t0, p_t1, e0_t1, e1_t1, toi,
        /*min_distance=*/0.0,
        /*tmax=*/1.0,
        /*tolerance=*/1e-6,
        /*max_iterations=*/1e7,
        /*conservative_rescaling=*/1.0);
    REQUIRE(is_colliding == is_collision_expected);
    if (is_collision_expected) {
        CAPTURE(
            p_t0.transpose(), e0_t0.transpose(), e1_t0.transpose(),
            p_t1.transpose(), e0_t1.transpose(), e1_t1.transpose());
        CHECK(toi <= toi_expected);
    }
}

// ---------------------------------------------------
// Helper functions
// ---------------------------------------------------

/// Compares the time of impact of different implementations
/// against the expected time of impact
void check_toi(
    const Eigen::Vector2d& p_t0,
    const Eigen::Vector2d& e0_t0,
    const Eigen::Vector2d& e1_t0,
    const Eigen::Vector2d& p_t1,
    const Eigen::Vector2d& e0_t1,
    const Eigen::Vector2d& e1_t1,
    const double toi_expected)
{
    double toi_actual;
    // check autodiff code
    toi_actual = -1.0;
    bool has_collision = point_edge_ccd(
        p_t0, e0_t0, e1_t0, p_t1, e0_t1, e1_t1, toi_actual,
        /*min_distance=*/0.0,
        /*tmax=*/1.0,
        /*tolerance=*/1e-6,
        /*max_iterations=*/1e7,
        /*conservative_rescaling=*/1.0);
    CHECK(has_collision);
    CHECK(toi_actual <= toi_expected);
}

// ---------------------------------------------------
// Tests
// ---------------------------------------------------
#ifdef IPC_TOOLKIT_WITH_CORRECT_CCD
TEST_CASE("Point-edge 2D ToI", "[ccd][toi]")
#else
TEST_CASE("Point-edge 2D ToI", "[ccd][toi][!mayfail]")
#endif
{
    Eigen::Vector2d p_t0, e0_t0, e1_t0;
    Eigen::Vector2d dp, de0, de1;

    double expected_toi = -1;

    SECTION("perpendicular") // (alpha=0.5)
    {
        p_t0 << 0.0, 1.0;
        e0_t0 << -1.0, 0.0;
        e1_t0 << 1.0, 0.0;

        // touches, intersects, passes-trough
        auto vel = GENERATE(1.0 + 1e-6, 2.0, 4.0);
        // moving direction:
        //  -> ->, -> -, -> <-, - <-, <- <-
        auto j = GENERATE(0, 1, 2, 3, 4);
        // extension, no-deform, compression,
        auto dx = GENERATE(0.5, 0.0, -0.5);

        dp << 0.0, -(3 - j) * vel / 2.0;
        de0 << -dx, (j - 1.0) * vel / 2.0;
        de1 << dx, (j - 1.0) * vel / 2.0;

        expected_toi = 1.0 / vel;
    }

    SECTION("double impact") // (rotating edge)
    {
        e0_t0 << -1.0, 0.0;
        e1_t0 << 1.0, 0.0;
        p_t0 << 0.0, 0.5;

        de0 << 1.6730970740318298, 0.8025388419628143;
        de1 << -1.616142749786377, -0.6420311331748962;
        dp << 0.0, -1.0;

        expected_toi = 0.4482900963;
    }

    SECTION("random")
    {
        // This times out on Windows debug
#if defined(NDEBUG) || !(defined(WIN32) || defined(_WIN32) || defined(__WIN32))
        auto impact = GENERATE(random_impacts(100, /*rigid=*/true));
#else
        auto impact = GENERATE(random_impacts(10, /*rigid=*/true));
#endif

        p_t0 = impact.p_t0;
        e0_t0 = impact.e0_t0;
        e1_t0 = impact.e1_t0;

        dp = impact.dp;
        de0 = impact.de0;
        de1 = impact.de1;

        expected_toi = impact.toi;
    }

#ifdef NDEBUG           // This case takes forever to run
    SECTION("parallel") //  (alpha=0 || alpha = 1)
    {
        p_t0 << 0.5, 0.0;
        e0_t0 << -0.5, 0.0;
        e1_t0 << -1.5, 0.0;

        // touches, intersects, passes-trough
        // double vel = GENERATE(1.0 + 1e-6, 2.0, 4.0);
        double vel = 2.0;
        // moving: both (same), ij, both (op), kl, both (same)
        // double j = GENERATE(0, 1, 2, 3, 4);
        double j = 0;
        // extension, no-deform, compression,
        // double dy = GENERATE(0.5, 0.0, -0.5);
        double dy = 0.0;

        dp << -(3 - j) * vel / 2.0, 0.0;
        de0 << (j - 1.0) * vel / 2.0, 0.0;
        // we only move one so we don't change the toi
        de1 << (j - 1.0) * vel / 2.0, dy;

        expected_toi = 1.0 / vel;
    }
#endif

    Eigen::Vector2d p_t1 = p_t0 + dp;
    Eigen::Vector2d e0_t1 = e0_t0 + de0;
    Eigen::Vector2d e1_t1 = e1_t0 + de1;

    check_toi(p_t0, e0_t0, e1_t0, p_t1, e0_t1, e1_t1, expected_toi);
    // Flip the edges
    check_toi(p_t0, e1_t0, e0_t0, p_t1, e1_t1, e0_t1, expected_toi);
}

=======
>>>>>>> a1ff062d
TEST_CASE("Repeated CCD", "[ccd][repeat]")
{
    const double FIRST_TOL = 1e-6, SECOND_TOL = 1e-7;
    const double FIRST_MAX_ITER = 1e6, SECOND_MAX_ITER = 1e6;
    const double MIN_DISTANCE = 0.0;

    // BroadPhaseMethod method = GENERATE_BROAD_PHASE_METHODS();
    BroadPhaseMethod broadphase_method = BroadPhaseMethod::HASH_GRID;
    double inflation_radius = 0;

    bool recompute_candidates = GENERATE(false, true);

    std::string t0_filename, t1_filename;
    SECTION("tooth")
    {
        t0_filename = "ccd-failure/repeated_toi_tooth_0.obj";
        t1_filename = "ccd-failure/repeated_toi_tooth_1.obj";
    }
    SECTION("hip")
    {
        t0_filename = "ccd-failure/repeated_toi_hip_0.obj";
        t1_filename = "ccd-failure/repeated_toi_hip_1.obj";
    }
    SECTION("hip small repeated toi")
    {
        t0_filename = "ccd-failure/small_repeated_toi_hip_0.obj";
        t1_filename = "ccd-failure/small_repeated_toi_hip_1.obj";
    }
    SECTION("hip inf-repeat 0")
    {
        t0_filename = "ccd-failure/inf_repeated_toi_hip_0.obj";
        t1_filename = "ccd-failure/inf_repeated_toi_hip_1.obj";
    }
    SECTION("hip inf-repeat 1")
    {
        t0_filename = "ccd-failure/s0121.obj";
        t1_filename = "ccd-failure/s1121.obj";
    }
    SECTION("hip inf-repeat 2")
    {
        t0_filename = "ccd-failure/s0110.obj";
        t1_filename = "ccd-failure/s1110.obj";
    }

    Eigen::MatrixXd V0, V1;
    Eigen::MatrixXi E, F;
    bool success =
        load_mesh(t0_filename, V0, E, F) && load_mesh(t1_filename, V1, E, F);
    if (!success) {
        return;
    }
    // REQUIRE(success);

    CollisionMesh mesh = CollisionMesh::build_from_full_mesh(V0, E, F);
    // Discard codimensional/internal vertices
    V0 = mesh.vertices(V0);
    V1 = mesh.vertices(V1);

    Candidates candidates;
    candidates.build(mesh, V0, V1, inflation_radius, broadphase_method);

    bool has_collisions = !candidates.is_step_collision_free(
        mesh, V0, V1, MIN_DISTANCE, FIRST_TOL, FIRST_MAX_ITER);

    double stepsize = candidates.compute_collision_free_stepsize(
        mesh, V0, V1, MIN_DISTANCE, FIRST_TOL, FIRST_MAX_ITER);

    if (!has_collisions) {
        CHECK(stepsize == 1.0);
        return;
    }

    double collision_free_step_size = stepsize;
    bool has_collisions_repeated;
    double stepsize_repeated;
    do {
        Eigen::MatrixXd Vt = (V1 - V0) * collision_free_step_size + V0;
        // CHECK(!has_intersections(Vt, E, F));

        if (recompute_candidates) {
            candidates.build(mesh, V0, Vt, inflation_radius, broadphase_method);
        }

        has_collisions_repeated = !candidates.is_step_collision_free(
            mesh, V0, Vt, MIN_DISTANCE, SECOND_TOL, SECOND_MAX_ITER);

        stepsize_repeated = candidates.compute_collision_free_stepsize(
            mesh, V0, Vt, MIN_DISTANCE, SECOND_TOL, SECOND_MAX_ITER);

        CAPTURE(
            t0_filename, t1_filename, broadphase_method, recompute_candidates,
            has_collisions, collision_free_step_size, has_collisions_repeated,
            stepsize_repeated);
        CHECK(!has_collisions_repeated);
        CHECK(stepsize_repeated == 1.0);

        collision_free_step_size *= stepsize_repeated;
    } while (has_collisions_repeated && stepsize_repeated != 1.0);
}

TEST_CASE("Point-Plane CCD", "[ccd][point-plane]")
{
    Eigen::Vector3d p_t0 = Eigen::Vector3d::Random();

    Eigen::Vector3d origin = Eigen::Vector3d::Random();
    origin.x() = origin.z() = 0;
    Eigen::Vector3d normal(0, 1, 0);

    Eigen::Vector3d p_t1 = p_t0;
    double t = 0;
    SECTION("Known t")
    {
        t = GENERATE(1e-16, 1e-8, 1e-6, 1e-4, 0.1, 0.5, 0.8, 0.88, 0.9, 1.0);
    }
    SECTION("Random t") { t = GENERATE(take(100, random(0.0, 1.0))); }
    if (t == 0) {
        return;
    }
    p_t1.y() = (origin.y() + (t - 1) * p_t0.y()) / t;

    double toi;
    bool is_colliding =
        point_static_plane_ccd(p_t0, p_t1, origin, normal, toi, 0.99);

    CAPTURE(p_t0.x(), p_t0.y(), p_t0.z(), p_t1.x(), p_t1.y(), p_t1.z());
    CHECK(is_colliding);
    CHECK(toi <= t);
}

TEST_CASE("Squash Tet", "[ccd]")
{
    const double dhat = 1e-3;

    Eigen::MatrixXd rest_vertices(4, 3);
    rest_vertices << 0.0, 0.0, 0.0, //
        1.0, 0.0, 0.0,              //
        0.0, 1.0, 0.0,              //
        0.0, 0.0, 1.0;

    Eigen::MatrixXd deformed_vertices = rest_vertices;
    deformed_vertices(3, 0) += 0.1;
    deformed_vertices(3, 1) -= 0.1;
    deformed_vertices(3, 2) = -0.5 * dhat;

    Eigen::MatrixXi edges(6, 2);
    edges << 0, 1, //
        0, 2,      //
        0, 3,      //
        1, 2,      //
        1, 3,      //
        2, 3;
    Eigen::MatrixXi faces(4, 3);
    faces << 0, 2, 1, //
        0, 1, 3,      //
        0, 3, 2,      //
        1, 2, 3;

    ipc::CollisionMesh mesh =
        ipc::CollisionMesh::build_from_full_mesh(rest_vertices, edges, faces);

    // BENCHMARK("compute toi")
    // {
    logger().debug(
        "toi={}",
        ipc::compute_collision_free_stepsize(
            mesh, rest_vertices, deformed_vertices));
    // };
}

TEST_CASE("Degenerate tolerance", "[ccd]")
{
    Eigen::MatrixXi E, F;
    Eigen::MatrixXd V;
    bool success =
        igl::read_triangle_mesh(TEST_DATA_DIR + "height-field.ply", V, F);
    REQUIRE(success);

    igl::edges(F, E);

    CollisionMesh mesh = CollisionMesh::build_from_full_mesh(V, E, F);

    const double t0 = ipc::compute_collision_free_stepsize(mesh, V, V);

    CHECK(t0 == 1.0);
}<|MERGE_RESOLUTION|>--- conflicted
+++ resolved
@@ -12,282 +12,6 @@
 
 using namespace ipc;
 
-<<<<<<< HEAD
-static const double EPSILON = std::numeric_limits<float>::epsilon();
-
-TEST_CASE("Point-point CCD", "[ccd]")
-{
-    const Eigen::Vector3d p0_t0(0.0, 0.0, 0.0), p0_t1(1.0, 1.0, 1.0);
-    const Eigen::Vector3d p1_t0(1.0, 1.0, 0.0), p1_t1(0.0, 0.0, 1.0);
-
-    const double min_distance = GENERATE(0, 1e-6, 1e-4, 1e-2);
-
-    double toi;
-    bool is_colliding =
-        point_point_ccd(p0_t0, p1_t0, p0_t1, p1_t1, toi, min_distance);
-
-    // Check the results
-    const double margin = min_distance * (p0_t1 - p0_t0).norm();
-    REQUIRE(is_colliding);
-    REQUIRE(toi == Catch::Approx(0.5).margin(1e-3));
-}
-
-TEST_CASE("Point-edge 2D CCD", "[ccd]")
-{
-    Eigen::Vector2d p_t0, p_t1, e0_t0, e0_t1, e1_t0, e1_t1;
-    double toi_expected;
-    bool is_collision_expected;
-    SECTION("Edge becomes degenerate")
-    {
-        p_t0 << 0, 1;
-        e0_t0 << -1, 0;
-        e1_t0 << 1, 0;
-        SECTION("Edge degenerates before impact")
-        {
-            p_t1 << 0, -1;
-            e0_t1 << 3, 0;
-            e1_t1 << -3, 0;
-            // The edge will become degenerate at t=0.25
-        }
-        SECTION("Edge degenerates after impact")
-        {
-            p_t1 << 0, -1;
-            e0_t1 << 0.5, 0;
-            e1_t1 << -0.5, 0;
-            // The edge will become degenerate at t=2/3
-        }
-        // The point will collide with the edge at t=0.5
-        is_collision_expected = true;
-        toi_expected = 0.5;
-    }
-    SECTION("Edge moving right; point moving left")
-    {
-        p_t0 << -1, 0;
-        e0_t0 << 1, -1;
-        e1_t0 << 1, 1;
-
-        p_t1 << 1, 0;
-        e0_t1 << -1, -1;
-        e1_t1 << -1, 1;
-
-        is_collision_expected = true;
-        toi_expected = 0.5;
-    }
-    SECTION("Point on edge's line moving towards edge")
-    {
-        p_t0 << 0, 0;
-        e0_t0 << 0, 1;
-        e1_t0 << 0, 2;
-
-        p_t1 << 0, 2;
-        e0_t1 << 0, 1;
-        e1_t1 << 0, 2;
-
-        is_collision_expected = true;
-        toi_expected = 0.5;
-    }
-    SECTION("Point and edge moving parallel")
-    {
-        p_t0 << 0, 1;
-        e0_t0 << 1, 0;
-        e1_t0 << 1, 2;
-
-        p_t1 << 0, 2;
-        e0_t1 << 1, 1;
-        e1_t1 << 1, 3;
-
-        is_collision_expected = false;
-    }
-    SECTION("Point moving right; edge stretching vertically")
-    {
-        e1_t0 << 1, -1;
-        e1_t1 << 1, -2;
-        SECTION("Swap vertices order e_0 = [0, 2]")
-        {
-            p_t0 << 1, 1;
-            e0_t0 << 0, 0;
-
-            p_t1 << 1, 2;
-            e0_t1 << 1, 0;
-
-            std::swap(p_t0, e0_t0);
-            std::swap(p_t1, e0_t1);
-        }
-        SECTION("Swap vertices order e_0 = [1, 2]")
-        {
-            p_t0 << 0, 0;
-            e0_t0 << 1, 1;
-
-            p_t1 << 1, 0;
-            e0_t1 << 1, 2;
-        }
-        is_collision_expected = true;
-        toi_expected = 1.0;
-    }
-    SECTION("Point-point")
-    {
-        p_t0 << 1.11111, 0.5;
-        p_t1 << 0.888889, 0.5;
-        e0_t0 << 1, 0.5;
-        e1_t0 << 1, 0.75;
-        e0_t1 = e0_t0;
-        e1_t1 = e1_t0;
-
-        is_collision_expected = true;
-        toi_expected = 0.5;
-    }
-
-    double toi, alpha;
-    bool is_colliding = point_edge_ccd(
-        p_t0, e0_t0, e1_t0, p_t1, e0_t1, e1_t1, toi,
-        /*min_distance=*/0.0,
-        /*tmax=*/1.0,
-        /*tolerance=*/1e-6,
-        /*max_iterations=*/1e7,
-        /*conservative_rescaling=*/1.0);
-    REQUIRE(is_colliding == is_collision_expected);
-    if (is_collision_expected) {
-        CAPTURE(
-            p_t0.transpose(), e0_t0.transpose(), e1_t0.transpose(),
-            p_t1.transpose(), e0_t1.transpose(), e1_t1.transpose());
-        CHECK(toi <= toi_expected);
-    }
-}
-
-// ---------------------------------------------------
-// Helper functions
-// ---------------------------------------------------
-
-/// Compares the time of impact of different implementations
-/// against the expected time of impact
-void check_toi(
-    const Eigen::Vector2d& p_t0,
-    const Eigen::Vector2d& e0_t0,
-    const Eigen::Vector2d& e1_t0,
-    const Eigen::Vector2d& p_t1,
-    const Eigen::Vector2d& e0_t1,
-    const Eigen::Vector2d& e1_t1,
-    const double toi_expected)
-{
-    double toi_actual;
-    // check autodiff code
-    toi_actual = -1.0;
-    bool has_collision = point_edge_ccd(
-        p_t0, e0_t0, e1_t0, p_t1, e0_t1, e1_t1, toi_actual,
-        /*min_distance=*/0.0,
-        /*tmax=*/1.0,
-        /*tolerance=*/1e-6,
-        /*max_iterations=*/1e7,
-        /*conservative_rescaling=*/1.0);
-    CHECK(has_collision);
-    CHECK(toi_actual <= toi_expected);
-}
-
-// ---------------------------------------------------
-// Tests
-// ---------------------------------------------------
-#ifdef IPC_TOOLKIT_WITH_CORRECT_CCD
-TEST_CASE("Point-edge 2D ToI", "[ccd][toi]")
-#else
-TEST_CASE("Point-edge 2D ToI", "[ccd][toi][!mayfail]")
-#endif
-{
-    Eigen::Vector2d p_t0, e0_t0, e1_t0;
-    Eigen::Vector2d dp, de0, de1;
-
-    double expected_toi = -1;
-
-    SECTION("perpendicular") // (alpha=0.5)
-    {
-        p_t0 << 0.0, 1.0;
-        e0_t0 << -1.0, 0.0;
-        e1_t0 << 1.0, 0.0;
-
-        // touches, intersects, passes-trough
-        auto vel = GENERATE(1.0 + 1e-6, 2.0, 4.0);
-        // moving direction:
-        //  -> ->, -> -, -> <-, - <-, <- <-
-        auto j = GENERATE(0, 1, 2, 3, 4);
-        // extension, no-deform, compression,
-        auto dx = GENERATE(0.5, 0.0, -0.5);
-
-        dp << 0.0, -(3 - j) * vel / 2.0;
-        de0 << -dx, (j - 1.0) * vel / 2.0;
-        de1 << dx, (j - 1.0) * vel / 2.0;
-
-        expected_toi = 1.0 / vel;
-    }
-
-    SECTION("double impact") // (rotating edge)
-    {
-        e0_t0 << -1.0, 0.0;
-        e1_t0 << 1.0, 0.0;
-        p_t0 << 0.0, 0.5;
-
-        de0 << 1.6730970740318298, 0.8025388419628143;
-        de1 << -1.616142749786377, -0.6420311331748962;
-        dp << 0.0, -1.0;
-
-        expected_toi = 0.4482900963;
-    }
-
-    SECTION("random")
-    {
-        // This times out on Windows debug
-#if defined(NDEBUG) || !(defined(WIN32) || defined(_WIN32) || defined(__WIN32))
-        auto impact = GENERATE(random_impacts(100, /*rigid=*/true));
-#else
-        auto impact = GENERATE(random_impacts(10, /*rigid=*/true));
-#endif
-
-        p_t0 = impact.p_t0;
-        e0_t0 = impact.e0_t0;
-        e1_t0 = impact.e1_t0;
-
-        dp = impact.dp;
-        de0 = impact.de0;
-        de1 = impact.de1;
-
-        expected_toi = impact.toi;
-    }
-
-#ifdef NDEBUG           // This case takes forever to run
-    SECTION("parallel") //  (alpha=0 || alpha = 1)
-    {
-        p_t0 << 0.5, 0.0;
-        e0_t0 << -0.5, 0.0;
-        e1_t0 << -1.5, 0.0;
-
-        // touches, intersects, passes-trough
-        // double vel = GENERATE(1.0 + 1e-6, 2.0, 4.0);
-        double vel = 2.0;
-        // moving: both (same), ij, both (op), kl, both (same)
-        // double j = GENERATE(0, 1, 2, 3, 4);
-        double j = 0;
-        // extension, no-deform, compression,
-        // double dy = GENERATE(0.5, 0.0, -0.5);
-        double dy = 0.0;
-
-        dp << -(3 - j) * vel / 2.0, 0.0;
-        de0 << (j - 1.0) * vel / 2.0, 0.0;
-        // we only move one so we don't change the toi
-        de1 << (j - 1.0) * vel / 2.0, dy;
-
-        expected_toi = 1.0 / vel;
-    }
-#endif
-
-    Eigen::Vector2d p_t1 = p_t0 + dp;
-    Eigen::Vector2d e0_t1 = e0_t0 + de0;
-    Eigen::Vector2d e1_t1 = e1_t0 + de1;
-
-    check_toi(p_t0, e0_t0, e1_t0, p_t1, e0_t1, e1_t1, expected_toi);
-    // Flip the edges
-    check_toi(p_t0, e1_t0, e0_t0, p_t1, e1_t1, e0_t1, expected_toi);
-}
-
-=======
->>>>>>> a1ff062d
 TEST_CASE("Repeated CCD", "[ccd][repeat]")
 {
     const double FIRST_TOL = 1e-6, SECOND_TOL = 1e-7;
